
/**
 * Copyright 2022 Redpanda Data, Inc.
 *
 * Use of this software is governed by the Business Source License
 * included in the file https://github.com/redpanda-data/redpanda/blob/dev/licenses/bsl.md
 *
 * As of the Change Date specified in that file, in accordance with
 * the Business Source License, use of this software will be governed
 * by the Apache License, Version 2.0
 */

/*eslint block-scoped-var: "error"*/

import { notification } from 'antd';
import { comparer, computed, observable, transaction } from 'mobx';
import { AppFeatures, getBasePath } from '../utils/env';
import fetchWithTimeout from '../utils/fetchWithTimeout';
import { toJson } from '../utils/jsonUtils';
import { LazyMap } from '../utils/LazyMap';
import { ObjToKv } from '../utils/tsxUtils';
import { base64ToHexString, decodeBase64, TimeSince } from '../utils/utils';
import { appGlobal } from './appGlobal';
import {
    GetAclsRequest, AclRequestDefault, GetAclOverviewResponse, AdminInfo,
    AlterConfigOperation, AlterPartitionReassignmentsResponse, ApiError,
    Broker, BrokerConfigResponse, ClusterAdditionalInfo, ClusterConnectors,
    ClusterInfo, ClusterInfoResponse, ConfigEntry, ConfigResourceType,
    ConnectorValidationResult, CreateTopicRequest, CreateTopicResponse,
    DeleteConsumerGroupOffsetsRequest, DeleteConsumerGroupOffsetsResponse,
    DeleteConsumerGroupOffsetsResponseTopic, DeleteConsumerGroupOffsetsTopic,
    DeleteRecordsResponseData, EditConsumerGroupOffsetsRequest,
    EditConsumerGroupOffsetsResponse, EditConsumerGroupOffsetsResponseTopic,
    EditConsumerGroupOffsetsTopic, EndpointCompatibility,
    EndpointCompatibilityResponse, GetAllPartitionsResponse,
    GetConsumerGroupResponse, GetConsumerGroupsResponse, GetPartitionsResponse,
    GetTopicConsumersResponse, GetTopicOffsetsByTimestampResponse,
    GetTopicsResponse, GroupDescription, isApiError, KafkaConnectors,
    PartialTopicConfigsResponse, Partition, PartitionReassignmentRequest,
    PartitionReassignments, PartitionReassignmentsResponse,
    PatchConfigsRequest, PatchConfigsResponse, ProduceRecordsResponse,
    PublishRecordsRequest, QuotaResponse, ResourceConfig, SchemaDetails,
    SchemaDetailsResponse, SchemaOverview, SchemaOverviewResponse, SchemaType,
    Topic, TopicConfigResponse, TopicConsumer, TopicDescription,
    TopicDocumentation, TopicDocumentationResponse, TopicMessage, TopicOffset,
    TopicPermissions, UserData, WrappedApiError, CreateACLRequest,
    DeleteACLsRequest, RedpandaLicense, AclResource, GetUsersResponse, CreateUserRequest,
    PatchTopicConfigsRequest, CreateSecretResponse, ClusterOverview, BrokerWithConfigAndStorage,
    OverviewNewsEntry
} from './restInterfaces';
import { uiState } from './uiState';
import { config as appConfig, isEmbedded } from '../config';

const REST_TIMEOUT_SEC = 25;
export const REST_CACHE_DURATION_SEC = 20;

/*
    - If statusCode is not 2xx (any sort of error) -> response content will always be an `ApiError` json object
    - 2xx does not mean complete success, for some endpoints (e.g.: broker log dirs) we can get partial responses (array with some result entries and some error entries)
*/

/*
* allow custom fetch or websocket interceptors
* */
export async function rest<T>(url: string, requestInit?: RequestInit): Promise<T | null> {
    const res = await fetchWithTimeout(url, REST_TIMEOUT_SEC * 1000, requestInit);

    if (res.status == 401) { // Unauthorized
        await handle401(res);
        return null;
    }
    if (res.status == 403) { // Forbidden
        return null;
    }

    const text = await res.text();

    processVersionInfo(res.headers);

    return parseOrUnwrap<T>(res, text);
}

async function handle401(res: Response) {
    // Logout
    //   Clear our 'User' data if we have any
    //   Any old/invalid JWT will be cleared by the server
    api.userData = null;

    try {
        const text = await res.text();
        const obj = JSON.parse(text);
        console.log('unauthorized message: ' + text);

        const err = obj as ApiError;
        uiState.loginError = String(err.message);
    } catch (err) {
        uiState.loginError = String(err);
    }

    // Save current location url
    // store.urlBeforeLogin = window.location.href;
    // get current path
 
    if (isEmbedded()) {
        const path = window.location.pathname.removePrefix(getBasePath() ?? '');
        // get path you want to redirect to
        const targetPath = `/clusters/${appConfig.clusterId}/unauthorized`;
       // when is embedded redirect to the cloud-ui
        if (path !== targetPath) {
            window.location.replace(`/clusters/${appConfig.clusterId}/unauthorized`)
        }
    } else {
        // Redirect to login
        appGlobal.history.push('/login');
    }
}

function processVersionInfo(headers: Headers) {
    try {
        for (const [k, v] of headers) {
            if (k.toLowerCase() != 'app-build-timestamp')
                continue;

            const serverBuildTimestamp = Number(v);
            if (v != null && v != '' && Number.isFinite(serverBuildTimestamp)) {
                if (uiState.serverBuildTimestamp != serverBuildTimestamp)
                    uiState.serverBuildTimestamp = serverBuildTimestamp;
            }

            return;
        }
    } catch { } // Catch malformed json (old versions where info is not sent as json yet)
}

const cache = new LazyMap<string, CacheEntry>(u => new CacheEntry(u));
class CacheEntry {
    url: string;

    private timeSinceLastResult = new TimeSince(); // set automatically
    /** How long ago (in seconds) the data was last updated */
    get resultAge() { return this.timeSinceLastResult.value / 1000; }

    private promise: Promise<any>;
    get lastPromise() { return this.promise; }
    setPromise<T>(promise: Promise<T>) {
        this.timeSinceRequestStarted.reset();

        this.isPending = true;
        this.error = null;
        this.promise = promise;

        promise.then(result => {
            this.timeSinceLastResult.reset();
            this.lastResult = result;
        }).catch(err => {
            this.lastResult = undefined;
            this.error = err;
        }).finally(() => {
            this.lastRequestDurationMs = this.timeSinceRequestStarted.value;
            const index = api.activeRequests.indexOf(this);
            if (index > -1) {
                api.activeRequests.splice(index, 1);
            }
            this.isPending = false;
        });

        api.activeRequests.push(this);
    }

    error: any | null = null;
    lastResult: any | undefined; // set automatically
    isPending: boolean; // set automatically

    private timeSinceRequestStarted = new TimeSince(); // set automatically
    private lastRequestDurationMs: number; // set automatically
    /** How long (in seconds) the last request took (or is currently taking so far) */
    get requestTime() {
        if (this.isPending) {
            return this.timeSinceRequestStarted.value / 1000;
        }
        return this.lastRequestDurationMs / 1000;
    }

    constructor(url: string) {
        this.url = url;
        const sec = 1000;
        const min = 60 * sec;
        const h = 60 * min;
        this.timeSinceLastResult.reset(100 * h);
    }
}

function cachedApiRequest<T>(url: string, force: boolean = false): Promise<T> {
    const entry = cache.get(url);

    if (entry.isPending) {
        // return already running request
        return entry.lastPromise;
    }

    if (entry.resultAge > REST_CACHE_DURATION_SEC || force) {
        // expired or force refresh
        const promise = rest<T>(url);
        entry.setPromise(promise);
    }

    // Return last result (can be still pending, or completed but not yet expired)
    return entry.lastPromise;
}


let currentWS: WebSocket | null = null;

//
// BackendAPI
//
const apiStore = {

    // Data
    endpointCompatibility: null as (EndpointCompatibility | null),
    licenses: null as (RedpandaLicense[] | null),
    news: null as OverviewNewsEntry[] | null,

    clusterOverview: null as ClusterOverview | null,
    brokers: null as BrokerWithConfigAndStorage[] | null,

    clusters: ['A', 'B', 'C'],
    clusterInfo: null as (ClusterInfo | null),

    brokerConfigs: new Map<number, ConfigEntry[] | string>(), // config entries, or error string

    adminInfo: undefined as (AdminInfo | undefined | null),

    schemaOverview: undefined as (SchemaOverview | null | undefined), // undefined = request not yet complete; null = server responded with 'there is no data'
    schemaOverviewIsConfigured: undefined as boolean | undefined,
    schemaDetails: null as (SchemaDetails | null),

    topics: null as (Topic[] | null),
    topicConfig: new Map<string, TopicDescription | null>(), // null = not allowed to view config of this topic
    topicDocumentation: new Map<string, TopicDocumentation>(),
    topicPermissions: new Map<string, TopicPermissions | null>(),
    topicPartitions: new Map<string, Partition[] | null>(), // null = not allowed to view partitions of this config
    topicPartitionErrors: new Map<string, Array<{ id: number, partitionError: string; }>>(),
    topicWatermarksErrors: new Map<string, Array<{ id: number, waterMarksError: string; }>>(),
    topicConsumers: new Map<string, TopicConsumer[]>(),
    topicAcls: new Map<string, GetAclOverviewResponse | null>(),

    serviceAccounts: undefined as GetUsersResponse | undefined | null,
    ACLs: undefined as GetAclOverviewResponse | undefined | null,

    Quotas: undefined as QuotaResponse | undefined | null,

    consumerGroups: new Map<string, GroupDescription>(),
    consumerGroupAcls: new Map<string, GetAclOverviewResponse | null>(),

    partitionReassignments: undefined as (PartitionReassignments[] | null | undefined),

    connectConnectors: undefined as (KafkaConnectors | undefined),
    connectAdditionalClusterInfo: new Map<string, ClusterAdditionalInfo>(), // clusterName => additional info (plugins)

    // undefined = we haven't checked yet
    // null = call completed, and we're not logged in
    userData: undefined as (UserData | null | undefined),
    async logout() {
        await appConfig.fetch('./logout');
        this.userData = null;
    },
    async refreshUserData() {
        await appConfig.fetch('./api/users/me').then(async r => {
            if (r.ok) {
                api.userData = await r.json() as UserData;
            } else if (r.status == 401) { // unauthorized / not logged in
                api.userData = null;
            } else if (r.status == 404) {
                // not found: frontend is configured as business-version, but backend is non-business-version
                // -> create a local fake user for debugging
                uiState.isUsingDebugUserLogin = true;
                api.userData = {
                    canViewConsoleUsers: false,
                    canListAcls: true,
                    canListQuotas: true,
                    canPatchConfigs: true,
                    canReassignPartitions: true,
                    seat: null as any,
                    user: { providerID: -1, providerName: 'debug provider', id: 'debug', internalIdentifier: 'debug', meta: { avatarUrl: '', email: '', name: 'local fake user for debugging' } }
                };
            }
        });
    },

    // Make currently running requests observable
    activeRequests: [] as CacheEntry[],

    // Fetch errors
    errors: [] as any[],

    messageSearchPhase: null as string | null,
    messagesFor: '', // for what topic?
    messages: observable([] as TopicMessage[], { deep: false }),
    messagesElapsedMs: null as null | number,
    messagesBytesConsumed: 0,
    messagesTotalConsumed: 0,


    async startMessageSearch(_searchRequest: MessageSearchRequest): Promise<void> {
        const searchRequest = {
            ..._searchRequest, ...(appConfig.jwt ? {
                enterprise: {
                    redpandaCloud: {
                        accessToken: appConfig.jwt
                    }
                }
            } : {})
        }
        const url = `${appConfig.websocketBasePath}/topics/${encodeURIComponent(searchRequest.topicName)}/messages`;

        console.debug('connecting to "' + url + '"');

        // Abort previous connection
        if (currentWS != null)
            if (currentWS.readyState == WebSocket.OPEN || currentWS.readyState == WebSocket.CONNECTING)
                currentWS.close();

        currentWS = new WebSocket(url);
        const ws = currentWS;
        this.messageSearchPhase = 'Connecting';
        this.messagesBytesConsumed = 0;
        this.messagesTotalConsumed = 0;

        currentWS.onopen = _ev => {
            if (ws !== currentWS) return; // newer request has taken over
            // reset state for new request
            this.messagesFor = searchRequest.topicName;
            this.messages.length = 0;
            this.messagesElapsedMs = null;
            // send new request
            currentWS.send(JSON.stringify(searchRequest));
        };
        currentWS.onclose = ev => {
            if (ws !== currentWS) return;
            api.stopMessageSearch();
            // double assignment makes sense: when the phase changes to null, some observing components will play a "fade out" animation, using the last (non-null) value
            console.debug(`ws closed: code=${ev.code} wasClean=${ev.wasClean}` + (ev.reason ? ` reason=${ev.reason}` : ''));
        };

        const onMessageHandler = (msgEvent: MessageEvent) => {
            if (ws !== currentWS) return;
            const msg = JSON.parse(msgEvent.data);

            switch (msg.type) {
                case 'phase':
                    this.messageSearchPhase = msg.phase;
                    break;

                case 'progressUpdate':
                    this.messagesBytesConsumed = msg.bytesConsumed;
                    this.messagesTotalConsumed = msg.messagesConsumed;
                    break;

                case 'done':
                    this.messagesElapsedMs = msg.elapsedMs;
                    this.messagesBytesConsumed = msg.bytesConsumed;
                    // this.MessageSearchCancelled = msg.isCancelled;
                    this.messageSearchPhase = 'Done';
                    this.messageSearchPhase = null;
                    break;

                case 'error':
                    // error doesn't neccesarily mean the whole request is done
                    console.info('ws backend error: ' + msg.message);
                    const notificationKey = `errorNotification-${Date.now()}`;
                    notification['error']({
                        key: notificationKey,
                        message: 'Backend Error',
                        description: msg.message,
                        duration: 5,
                    });
                    break;

                case 'message':
                    const m = msg.message as TopicMessage;

                    if (m.key.encoding == 'binary' || m.key.encoding == 'utf8WithControlChars') {
                        m.key.payload = decodeBase64(m.key.payload);
                        m.keyBinHexPreview = base64ToHexString(m.key.payload);
                    }

                    if (m.value.encoding == 'binary' || m.value.encoding == 'utf8WithControlChars') {
                        m.value.payload = decodeBase64(m.value.payload);
                        m.valueBinHexPreview = base64ToHexString(m.value.payload);
                    }

                    m.keyJson = JSON.stringify(m.key.payload);
                    m.valueJson = JSON.stringify(m.value.payload);

                    this.messages.push(m);
                    break;
            }
        };
        currentWS.onmessage = onMessageHandler;
    },

<<<<<<< HEAD

=======
    base64ToHexString(base64: string): string {
        const binary = atob(base64);
        const bytes = new Uint8Array(binary.length);
        for (let i = 0; i < binary.length; i++) {
            bytes[i] = binary.charCodeAt(i);
        }

        let hex = '';
        for (let i = 0; i < bytes.length; i++) {
            const b = bytes[i].toString(16);
            hex += b.length === 1 ? '0' + b : b;

            if (i < bytes.length - 1)
                hex += ' ';
        }

        return hex;
    },
>>>>>>> f524e357

    stopMessageSearch() {
        if (currentWS) {
            currentWS.close();
            currentWS = null;
        }

        if (this.messageSearchPhase != null) {
            this.messageSearchPhase = 'Done';
            this.messagesBytesConsumed = 0;
            this.messagesTotalConsumed = 0;
            this.messageSearchPhase = null;
        }
    },

    refreshTopics(force?: boolean) {
        cachedApiRequest<GetTopicsResponse>(`${appConfig.restBasePath}/topics`, force)
            .then(v => {
                if (v?.topics != null) {
                    for (const t of v.topics) {
                        if (!t.allowedActions) continue;

                        // DEBUG: randomly remove some allowedActions
                        /*
                        const numToRemove = Math.round(Math.random() * t.allowedActions.length);
                        for (let i = 0; i < numToRemove; i++) {
                            const randomIndex = Math.round(Math.random() * (t.allowedActions.length - 1));
                            t.allowedActions.splice(randomIndex, 1);
                        }
                        */
                    }

                }
                this.topics = v?.topics;
            }, addError);
    },

    async refreshTopicConfig(topicName: string, force?: boolean): Promise<void> {
        const promise = cachedApiRequest<TopicConfigResponse | null>(`${appConfig.restBasePath}/topics/${encodeURIComponent(topicName)}/configuration`, force)
            .then(v => {
                if (!v) {
                    this.topicConfig.delete(topicName);
                    return;
                }

                if (v.topicDescription.error) {
                    this.topicConfig.set(topicName, v.topicDescription);
                    return;
                }

                // add 'type' to each synonym
                // in the raw data, only the root entries have 'type', but the nested synonyms do not
                // we need 'type' on synonyms as well for filtering
                const topicDescription = v.topicDescription;
                prepareSynonyms(topicDescription.configEntries);
                this.topicConfig.set(topicName, topicDescription);

            }, addError); // 403 -> null
        return promise as Promise<void>;
    },

    async getTopicOffsetsByTimestamp(topicNames: string[], timestampUnixMs: number): Promise<TopicOffset[]> {
        const query = `topicNames=${encodeURIComponent(topicNames.join(','))}&timestamp=${timestampUnixMs}`;
        const response = await appConfig.fetch(`${appConfig.restBasePath}/topics-offsets?${query}`, {
            method: 'GET',
            headers: [
                ['Content-Type', 'application/json']
            ]
        });

        const r = await parseOrUnwrap<GetTopicOffsetsByTimestampResponse>(response, null);
        return r.topicOffsets;
    },

    refreshTopicDocumentation(topicName: string, force?: boolean) {
        cachedApiRequest<TopicDocumentationResponse>(`${appConfig.restBasePath}/topics/${encodeURIComponent(topicName)}/documentation`, force)
            .then(v => {
                const text = v.documentation.markdown == null ? null : decodeBase64(v.documentation.markdown);
                v.documentation.text = text;
                this.topicDocumentation.set(topicName, v.documentation);
            }, addError);
    },

    refreshTopicPermissions(topicName: string, force?: boolean) {
        if (!AppFeatures.SINGLE_SIGN_ON) return; // without SSO there can't be a permissions endpoint
        if (this.userData?.user?.providerID == -1) return; // debug user
        cachedApiRequest<TopicPermissions | null>(`${appConfig.restBasePath}/permissions/topics/${encodeURIComponent(topicName)}`, force)
            .then(x => this.topicPermissions.set(topicName, x), addError);
    },

    async deleteTopic(topicName: string) {
        return rest(`${appConfig.restBasePath}/topics/${encodeURIComponent(topicName)}`, { method: 'DELETE' }).catch(addError);
    },

    async deleteTopicRecords(topicName: string, offset: number, partitionId?: number) {
        const partitions = (partitionId != undefined) ? [{ partitionId, offset }] : this.topicPartitions?.get(topicName)?.map(partition => ({ partitionId: partition.id, offset }));

        if (!partitions || partitions.length === 0) {
            addError(new Error(`Topic ${topicName} doesn't have partitions.`));
            return;
        }

        return this.deleteTopicRecordsFromMultiplePartitionOffsetPairs(topicName, partitions);
    },

    async deleteTopicRecordsFromAllPartitionsHighWatermark(topicName: string) {
        const partitions = this.topicPartitions?.get(topicName)?.map(({ waterMarkHigh, id }) => ({
            partitionId: id,
            offset: waterMarkHigh
        }));

        if (!partitions || partitions.length === 0) {
            addError(new Error(`Topic ${topicName} doesn't have partitions.`));
            return;
        }

        return this.deleteTopicRecordsFromMultiplePartitionOffsetPairs(topicName, partitions);
    },

    async deleteTopicRecordsFromMultiplePartitionOffsetPairs(topicName: string, pairs: Array<{ partitionId: number, offset: number; }>) {
        return rest<DeleteRecordsResponseData>(`${appConfig.restBasePath}/topics/${encodeURIComponent(topicName)}/records`, {
            method: 'DELETE',
            headers: [
                ['Content-Type', 'application/json']
            ],
            body: JSON.stringify({ partitions: pairs })
        }).catch(addError);
    },

    refreshPartitions(topics: 'all' | string[] = 'all', force?: boolean): Promise<void> {
        if (Array.isArray(topics))
            // sort in order to maximize cache hits (todo: track/cache each topic individually instead)
            topics = topics.sort().map(t => encodeURIComponent(t));

        const url = topics == 'all'
            ? `${appConfig.restBasePath}/operations/topic-details`
            : `${appConfig.restBasePath}/operations/topic-details?topicNames=${topics.joinStr(',')}`;

        return cachedApiRequest<GetAllPartitionsResponse | null>(url, force)
            .then(response => {
                if (!response?.topics) return;
                transaction(() => {

                    const errors: {
                        topicName: string,
                        partitionErrors: { partitionId: number, error: string; }[],
                        waterMarkErrors: { partitionId: number, error: string; }[],
                    }[] = [];

                    for (const t of response.topics) {
                        if (t.error != null) {
                            // console.error(`refreshAllTopicPartitions: error for topic ${t.topicName}: ${t.error}`);
                            continue;
                        }

                        // If any partition has any errors, don't set the result for that topic
                        const partitionErrors = [];
                        const waterMarkErrors = [];
                        for (const p of t.partitions) {
                            // topicName
                            p.topicName = t.topicName;

                            let partitionHasError = false;
                            if (p.partitionError) {
                                partitionErrors.push({ partitionId: p.id, error: p.partitionError });
                                partitionHasError = true;
                            } if (p.waterMarksError) {
                                waterMarkErrors.push({ partitionId: p.id, error: p.waterMarksError });
                                partitionHasError = true;
                            }
                            if (partitionHasError) {
                                p.hasErrors = true;
                                continue;
                            }

                            // Add some local/cached properties to make working with the data easier
                            const validLogDirs = p.partitionLogDirs.filter(e => !e.error && e.size >= 0);
                            const replicaSize = validLogDirs.length > 0 ? validLogDirs.max(e => e.size) : 0;
                            p.replicaSize = replicaSize >= 0 ? replicaSize : 0;
                        }

                        // Set partition
                        this.topicPartitions.set(t.topicName, t.partitions);

                        if (partitionErrors.length == 0 && waterMarkErrors.length == 0) {

                        } else {
                            errors.push({
                                topicName: t.topicName,
                                partitionErrors: partitionErrors,
                                waterMarkErrors: waterMarkErrors,
                            });
                        }
                    }

                    // if (errors.length > 0)
                    //     console.error('refreshAllTopicPartitions: response had errors', errors);
                });
            }, addError);
    },

    refreshPartitionsForTopic(topicName: string, force?: boolean) {
        cachedApiRequest<GetPartitionsResponse | null>(`${appConfig.restBasePath}/topics/${encodeURIComponent(topicName)}/partitions`, force)
            .then(response => {
                if (response?.partitions) {
                    const partitionErrors: Array<{ id: number, partitionError: string; }> = [], waterMarksErrors: Array<{ id: number, waterMarksError: string; }> = [];


                    // Add some local/cached properties to make working with the data easier
                    for (const p of response.partitions) {
                        // topicName
                        p.topicName = topicName;

                        if (p.partitionError) partitionErrors.push({ id: p.id, partitionError: p.partitionError });
                        if (p.waterMarksError) waterMarksErrors.push({ id: p.id, waterMarksError: p.waterMarksError });
                        if (partitionErrors.length || waterMarksErrors.length) continue;

                        // replicaSize
                        const validLogDirs = p.partitionLogDirs.filter(e => (e.error == null || e.error == '') && e.size >= 0);
                        const replicaSize = validLogDirs.length > 0 ? validLogDirs.max(e => e.size) : 0;
                        p.replicaSize = replicaSize >= 0 ? replicaSize : 0;
                    }

                    if (partitionErrors.length == 0 && waterMarksErrors.length == 0) {
                        // Set partitions
                        this.topicPartitionErrors.delete(topicName);
                        this.topicWatermarksErrors.delete(topicName);
                        this.topicPartitions.set(topicName, response.partitions);
                    } else {
                        this.topicPartitionErrors.set(topicName, partitionErrors);
                        this.topicWatermarksErrors.set(topicName, waterMarksErrors);
                        console.error(`refreshPartitionsForTopic: response has partition errors (t=${topicName} p=${partitionErrors.length}, w=${waterMarksErrors.length})`);
                    }

                } else {
                    // Set null to indicate that we're not allowed to see the partitions
                    this.topicPartitions.set(topicName, null);
                    return;
                }

                let partitionErrors = 0, waterMarkErrors = 0;

                // Add some local/cached properties to make working with the data easier
                for (const p of response.partitions) {
                    // topicName
                    p.topicName = topicName;

                    if (p.partitionError) partitionErrors++;
                    if (p.waterMarksError) waterMarkErrors++;
                    if (partitionErrors || waterMarkErrors) {
                        p.hasErrors = true;
                        continue;
                    }

                    // replicaSize
                    const validLogDirs = p.partitionLogDirs.filter(e => (e.error == null || e.error == '') && e.size >= 0);
                    const replicaSize = validLogDirs.length > 0 ? validLogDirs.max(e => e.size) : 0;
                    p.replicaSize = replicaSize >= 0 ? replicaSize : 0;
                }

                // Set partitions
                this.topicPartitions.set(topicName, response.partitions);

                if (partitionErrors > 0 || waterMarkErrors > 0)
                    console.warn(`refreshPartitionsForTopic: response has partition errors (topic=${topicName} partitionErrors=${partitionErrors}, waterMarkErrors=${waterMarkErrors})`);
            }, addError);
    },

    refreshTopicAcls(topicName: string, force?: boolean) {
        const query = aclRequestToQuery({ ...AclRequestDefault, resourcePatternTypeFilter: 'Match', resourceType: 'Topic', resourceName: topicName });
        cachedApiRequest<GetAclOverviewResponse | null>(`${appConfig.restBasePath}/acls?${query}`, force)
            .then(v => {
                if (v)
                    normalizeAcls(v.aclResources);
                this.topicAcls.set(topicName, v);
            });
    },

    refreshTopicConsumers(topicName: string, force?: boolean) {
        cachedApiRequest<GetTopicConsumersResponse>(`${appConfig.restBasePath}/topics/${encodeURIComponent(topicName)}/consumers`, force)
            .then(v => this.topicConsumers.set(topicName, v.topicConsumers), addError);
    },

    async refreshAcls(request: GetAclsRequest, force?: boolean): Promise<void> {
        const query = aclRequestToQuery(request);
        await cachedApiRequest<GetAclOverviewResponse | null>(`${appConfig.restBasePath}/acls?${query}`, force)
            .then(v => {
                if (v) {
                    normalizeAcls(v.aclResources);
                    this.ACLs = v;
                }
                else {
                    this.ACLs = null;
                }
            }, addError);
    },

    refreshQuotas(force?: boolean) {
        cachedApiRequest<QuotaResponse | null>(`${appConfig.restBasePath}/quotas`, force)
            .then(v => this.Quotas = v ?? null, addError);
    },

    async refreshSupportedEndpoints(): Promise<EndpointCompatibilityResponse | null> {
        const r = await rest<EndpointCompatibilityResponse>(`${appConfig.restBasePath}/console/endpoints`);
        if (!r)
            return null;
        this.endpointCompatibility = r.endpointCompatibility;
        this.licenses = r.licenses;
        return r;
    },

    refreshClusterOverview(force?: boolean) {
        cachedApiRequest<ClusterOverview>(`${appConfig.restBasePath}/cluster/overview`, force)
            .then(v => {
                this.clusterOverview = v;
            }, addError);
    },

    refreshBrokers(force?: boolean) {
        cachedApiRequest<BrokerWithConfigAndStorage[]>(`${appConfig.restBasePath}/brokers`, force)
            .then(v => {
                this.brokers = v;
            }, addError);
    },

    refreshNews(force?: boolean) {
        cachedApiRequest<OverviewNewsEntry[]>('https://resources.redpanda.com/rp-console.json', force)
            .then(v => this.news = v, err => {
                this.news = [
                    {
                        title: 'Unable to fetch news, please try again later',
                        intendedAudience: 'all',
                    }
                ];

                console.error('Unable to fetch news entries, please try again later', { error: err })
            });
    },


    refreshCluster(force?: boolean) {
        cachedApiRequest<ClusterInfoResponse>(`${appConfig.restBasePath}/cluster`, force)
            .then(v => {
                if (v?.clusterInfo != null) {
                    transaction(() => {
                        // add 'type' to each synonym entry
                        for (const broker of v.clusterInfo.brokers)
                            if (broker.config && !broker.config.error)
                                prepareSynonyms(broker.config.configs);

                        // don't assign if the value didn't change
                        // we'd re-trigger all observers!
                        // TODO: it would probably be easier to just annotate 'clusterInfo' with a structural comparer
                        if (!comparer.structural(this.clusterInfo, v.clusterInfo))
                            this.clusterInfo = v.clusterInfo;

                        for (const b of v.clusterInfo.brokers)
                            if (b.config.error)
                                this.brokerConfigs.set(b.brokerId, b.config.error);
                            else
                                this.brokerConfigs.set(b.brokerId, b.config.configs);
                    });
                }
            }, addError);
    },

    refreshBrokerConfig(brokerId: number, force?: boolean) {
        cachedApiRequest<BrokerConfigResponse>(`${appConfig.restBasePath}/brokers/${brokerId}/config`, force)
            .then(v => {
                prepareSynonyms(v.brokerConfigs);
                this.brokerConfigs.set(brokerId, v.brokerConfigs);
            })
            .catch(err => {
                this.brokerConfigs.set(brokerId, String(err));
            });
    },

    refreshConsumerGroup(groupId: string, force?: boolean) {
        cachedApiRequest<GetConsumerGroupResponse>(`${appConfig.restBasePath}/consumer-groups/${encodeURIComponent(groupId)}`, force)
            .then(v => {
                addFrontendFieldsForConsumerGroup(v.consumerGroup);
                this.consumerGroups.set(v.consumerGroup.groupId, v.consumerGroup);
            }, addError);
    },

    refreshConsumerGroups(force?: boolean) {
        cachedApiRequest<GetConsumerGroupsResponse>(`${appConfig.restBasePath}/consumer-groups`, force)
            .then(v => {
                if (v?.consumerGroups != null) {
                    for (const g of v.consumerGroups)
                        addFrontendFieldsForConsumerGroup(g);

                    transaction(() => {
                        this.consumerGroups.clear();
                        for (const g of v.consumerGroups)
                            this.consumerGroups.set(g.groupId, g);
                    });
                }
            }, addError);
    },

    refreshConsumerGroupAcls(groupName: string, force?: boolean) {
        const query = aclRequestToQuery({ ...AclRequestDefault, resourcePatternTypeFilter: 'Match', resourceType: 'Group', resourceName: groupName });
        cachedApiRequest<GetAclOverviewResponse | null>(`${appConfig.restBasePath}/acls?${query}`, force)
            .then(v => {
                if (v) {
                    normalizeAcls(v.aclResources);
                }
                this.consumerGroupAcls.set(groupName, v);
            });
    },

    async editConsumerGroupOffsets(groupId: string, topics: EditConsumerGroupOffsetsTopic[]):
        Promise<EditConsumerGroupOffsetsResponseTopic[]> {
        const request: EditConsumerGroupOffsetsRequest = {
            groupId: groupId,
            topics: topics
        };

        const response = await appConfig.fetch(`${appConfig.restBasePath}/consumer-groups/${encodeURIComponent(groupId)}`, {
            method: 'PATCH',
            headers: [
                ['Content-Type', 'application/json']
            ],
            body: toJson(request),
        });

        const r = await parseOrUnwrap<EditConsumerGroupOffsetsResponse>(response, null);
        return r.topics;
    },

    async deleteConsumerGroupOffsets(groupId: string, topics: DeleteConsumerGroupOffsetsTopic[]):
        Promise<DeleteConsumerGroupOffsetsResponseTopic[]> {
        const request: DeleteConsumerGroupOffsetsRequest = {
            groupId: groupId,
            topics: topics
        };

        const response = await appConfig.fetch(`${appConfig.restBasePath}/consumer-groups/${encodeURIComponent(groupId)}/offsets`, {
            method: 'DELETE',
            headers: [
                ['Content-Type', 'application/json']
            ],
            body: toJson(request),
        });

        const r = await parseOrUnwrap<DeleteConsumerGroupOffsetsResponse>(response, null);
        return r.topics;
    },

    async deleteConsumerGroup(groupId: string): Promise<void> {
        const response = await appConfig.fetch(`${appConfig.restBasePath}/consumer-groups/${encodeURIComponent(groupId)}`, {
            method: 'DELETE',
            headers: [
                ['Content-Type', 'application/json']
            ]
        });

        await parseOrUnwrap<void>(response, null);
    },


    refreshAdminInfo(force?: boolean) {
        cachedApiRequest<AdminInfo | null>(`${appConfig.restBasePath}/admin`, force)
            .then(info => {
                if (info == null) {
                    this.adminInfo = null;
                    return;
                }

                // normalize responses (missing arrays, or arrays with an empty string)
                // todo: not needed anymore, responses are always correct now
                for (const role of info.roles)
                    for (const permission of role.permissions)
                        for (const k of ['allowedActions', 'includes', 'excludes']) {
                            const ar: string[] = (permission as any)[k] ?? [];
                            (permission as any)[k] = ar.filter(x => x.length > 0);
                        }

                // resolve role of each binding
                for (const binding of info.roleBindings) {
                    binding.resolvedRole = info.roles.first(r => r.name == binding.roleName)!;
                    if (binding.resolvedRole == null) console.error('could not resolve roleBinding to role: ' + toJson(binding));
                }

                // resolve bindings, and roles of each user
                for (const user of info.users) {
                    user.bindings = user.bindingIds.map(id => info.roleBindings.first(rb => rb.ephemeralId == id)!);
                    if (user.bindings.any(b => b == null)) console.error('one or more rolebindings could not be resolved for user: ' + toJson(user));

                    user.grantedRoles = [];
                    for (const roleName in user.audits)
                        user.grantedRoles.push({
                            role: info.roles.first(r => r.name == roleName)!,
                            grantedBy: user.audits[roleName].map(bindingId => info.roleBindings.first(b => b.ephemeralId == bindingId)!),
                        });
                }

                this.adminInfo = info;
            }, addError);
    },

    refreshSchemaOverview(force?: boolean) {
        const rq = cachedApiRequest(`${appConfig.restBasePath}/schemas`, force) as Promise<SchemaOverviewResponse>;
        return rq
            .then(({ schemaOverview, isConfigured }) => [this.schemaOverview, this.schemaOverviewIsConfigured] = [schemaOverview, isConfigured])
            .catch(addError);
    },

    refreshSchemaDetails(subjectName: string, version: number | 'latest', force?: boolean) {
        if (version == null) version = 'latest';

        const rq = cachedApiRequest(`${appConfig.restBasePath}/schemas/subjects/${encodeURIComponent(subjectName)}/versions/${version}`, force) as Promise<SchemaDetailsResponse>;

        return rq
            .then(({ schemaDetails }) => {
                if (schemaDetails && typeof schemaDetails.schema === 'string' && schemaDetails.type != SchemaType.PROTOBUF) {
                    schemaDetails.schema = JSON.parse(schemaDetails.schema);
                }

                if (schemaDetails && schemaDetails.schema) {
                    if (typeof schemaDetails.schema === 'string')
                        schemaDetails.rawSchema = schemaDetails.schema;
                    else
                        schemaDetails.rawSchema = JSON.stringify(schemaDetails.schema);
                }

                this.schemaDetails = schemaDetails;
            })
            .catch(addError);
    },

    refreshPartitionReassignments(force?: boolean): Promise<void> {
        return cachedApiRequest<PartitionReassignmentsResponse | null>(`${appConfig.restBasePath}/operations/reassign-partitions`, force)
            .then(v => {
                if (v === null)
                    this.partitionReassignments = null;
                else
                    this.partitionReassignments = v.topics;
            }, addError);
    },

    async startPartitionReassignment(request: PartitionReassignmentRequest): Promise<AlterPartitionReassignmentsResponse> {
        const response = await appConfig.fetch(`${appConfig.restBasePath}/operations/reassign-partitions`, {
            method: 'PATCH',
            headers: [
                ['Content-Type', 'application/json']
            ],
            body: toJson(request),
        });
        return await parseOrUnwrap<AlterPartitionReassignmentsResponse>(response, null);
    },

    async setReplicationThrottleRate(brokerIds: number[], maxBytesPerSecond: number): Promise<PatchConfigsResponse> {

        maxBytesPerSecond = Math.ceil(maxBytesPerSecond);

        const configRequest: PatchConfigsRequest = { resources: [] };

        for (const b of brokerIds) {
            configRequest.resources.push({
                resourceType: ConfigResourceType.Broker,
                resourceName: String(b),
                configs: [
                    { name: 'leader.replication.throttled.rate', op: AlterConfigOperation.Set, value: String(maxBytesPerSecond) },
                    { name: 'follower.replication.throttled.rate', op: AlterConfigOperation.Set, value: String(maxBytesPerSecond) },
                ]
            });
        }

        return await this.changeConfig(configRequest);
    },

    async setThrottledReplicas(
        topicReplicas: {
            topicName: string,
            leaderReplicas: { brokerId: number, partitionId: number; }[],
            followerReplicas: { brokerId: number, partitionId: number; }[];
        }[]): Promise<PatchConfigsResponse> {

        const configRequest: PatchConfigsRequest = { resources: [] };

        for (const t of topicReplicas) {
            const res: ResourceConfig = { // Set which topics to throttle
                resourceType: ConfigResourceType.Topic,
                resourceName: t.topicName,
                configs: [],
            };

            const leaderReplicas = t.leaderReplicas.map(e => `${e.partitionId}:${e.brokerId}`).join(',');
            res.configs.push({ name: 'leader.replication.throttled.replicas', op: AlterConfigOperation.Set, value: leaderReplicas });
            const followerReplicas = t.followerReplicas.map(e => `${e.partitionId}:${e.brokerId}`).join(',');
            res.configs.push({ name: 'follower.replication.throttled.replicas', op: AlterConfigOperation.Set, value: followerReplicas });

            // individual request for each topic
            configRequest.resources.push(res);
        }

        return await this.changeConfig(configRequest);
    },

    async resetThrottledReplicas(topicNames: string[]): Promise<PatchConfigsResponse> {

        const configRequest: PatchConfigsRequest = { resources: [] };

        // reset throttled replicas for those topics
        for (const t of topicNames) {
            configRequest.resources.push({
                resourceType: ConfigResourceType.Topic,
                resourceName: t,
                configs: [
                    { name: 'leader.replication.throttled.replicas', op: AlterConfigOperation.Delete },
                    { name: 'follower.replication.throttled.replicas', op: AlterConfigOperation.Delete }
                ],
            });
        }

        return await this.changeConfig(configRequest);
    },

    async resetReplicationThrottleRate(brokerIds: number[]): Promise<PatchConfigsResponse> {

        const configRequest: PatchConfigsRequest = { resources: [] };

        // We currently only set replication throttle on each broker, instead of cluster-wide (same effect, but different kind of 'ConfigSource')
        // So we don't remove the cluster-wide setting, only the ones we've set (the per-broker) settings

        // remove throttle configs from all brokers (DYNAMIC_DEFAULT_BROKER_CONFIG)
        // configRequest.resources.push({
        //     resourceType: ConfigResourceType.Broker,
        //     resourceName: "", // empty = all brokers
        //     configs: [
        //         { name: 'leader.replication.throttled.rate', op: AlterConfigOperation.Delete },
        //         { name: 'follower.replication.throttled.rate', op: AlterConfigOperation.Delete },
        //     ]
        // });

        // remove throttle configs from each broker individually (DYNAMIC_BROKER_CONFIG)
        for (const b of brokerIds) {
            configRequest.resources.push({
                resourceType: ConfigResourceType.Broker,
                resourceName: String(b),
                configs: [
                    { name: 'leader.replication.throttled.rate', op: AlterConfigOperation.Delete },
                    { name: 'follower.replication.throttled.rate', op: AlterConfigOperation.Delete },
                ]
            });
        }

        return await this.changeConfig(configRequest);
    },

    async changeConfig(request: PatchConfigsRequest): Promise<PatchConfigsResponse> {
        const response = await appConfig.fetch(`${appConfig.restBasePath}/operations/configs`, {
            method: 'PATCH',
            headers: [
                ['Content-Type', 'application/json']
            ],
            body: toJson(request),
        });
        return await parseOrUnwrap<PatchConfigsResponse>(response, null);
    },


    async refreshConnectClusters(force?: boolean): Promise<void> {
        return cachedApiRequest<KafkaConnectors | null>(`${appConfig.restBasePath}/kafka-connect/connectors`, force)
            .then(v => {
                // backend error
                if (!v) {
                    this.connectConnectors = undefined;
                    return;
                }

                // not configured
                if (!v.clusters) {
                    this.connectConnectors = v;
                    return;
                }

                // prepare helper properties
                for (const cluster of v.clusters)
                    addFrontendFieldsForConnectCluster(cluster);

                this.connectConnectors = v;
            }, addError);
    },

    // PATCH /topics/{topicName}/configuration   //
    // PATCH /topics/configuration               // default config
    async changeTopicConfig(topicName: string | null, configs: PatchTopicConfigsRequest['configs']): Promise<void> {
        const url = topicName
            ? `${appConfig.restBasePath}/topics/${encodeURIComponent(topicName)}/configuration`
            : `${appConfig.restBasePath}/topics/configuration`;

        const response = await appConfig.fetch(url, {
            method: 'PATCH',
            headers: [
                ['Content-Type', 'application/json']
            ],
            body: toJson({ configs }),
        });
        await parseOrUnwrap<void>(response, null);
    },

    // AdditionalInfo = list of plugins
    refreshClusterAdditionalInfo(clusterName: string, force?: boolean): Promise<void> {
        return cachedApiRequest<ClusterAdditionalInfo | null>(`${appConfig.restBasePath}/kafka-connect/clusters/${encodeURIComponent(clusterName)}`, force)
            .then(v => {
                if (!v) {
                    this.connectAdditionalClusterInfo.delete(clusterName);
                }
                else {
                    this.connectAdditionalClusterInfo.set(clusterName, v);
                }
            }, addError);
    },

    /*
    Commented out for now!
    There are some issues with refreshing a single connector:
        - We might not have the cluster/connector cached (can happen when a user visits the details page directly)
        - Updating the inner details (e.g. running tasks) won't update the cached total/running tasks in the cluster object
          which might make things pretty confusing for a user (pausing a connector, then going back to the overview page).
          One solution would be to update all clusters/connectors, which defeats the purpose of refreshing only one.
          The real solution would be to not have pre-computed fields.


    // Details for one connector
    async refreshConnectorDetails(clusterName: string, connectorName: string, force?: boolean): Promise<void> {

        const existingCluster = this.connectConnectors?.clusters?.find(x => x.clusterName == clusterName);
        if (!existingCluster)
            // if we don't have any info yet, or we don't know about that cluster, we need a full refresh
            return this.refreshConnectClusters(force);

        return cachedApiRequest<ClusterConnectorInfo | null>(`${appConfig.restBasePath}/kafka-connect/clusters/${clusterName}/connectors/${connectorName}`, force)
            .then(v => {
                if (!v) return; // backend error

                const cluster = this.connectConnectors?.clusters?.find(x => x.clusterName == clusterName);
                if (!cluster) return; // did we forget about the cluster somehow?

                const connector = cluster.connectors.

                // update given clusters
                runInAction(() => {
                    const clusters = this.connectConnectors?.clusters;
                    if (!v.clusters) return; // shouldn't happen: this method shouldn't get called if we don't already have info cached
                    if (!clusters) return; // shouldn't happen: if we don't have clusters locally we'd have refreshed them

                    for (const updatedCluster of v.clusters) {
                        addFrontendFieldsForConnectCluster(updatedCluster);

                        const index = clusters.findIndex(x => x.clusterName == updatedCluster.clusterName);
                        if (index < 0) {
                            // shouldn't happen, if we don't know the cluster, then how would we have requested new info for it?
                            clusters.push(updatedCluster);
                        } else {
                            // overwrite existing cluster with new data
                            clusters[index] = updatedCluster;
                        }
                    }
                });

            }, addError);
    },
*/
    /*
        // All, or for specific cluster
        refreshConnectors(clusterName?: string, force?: boolean): Promise<void> {
            const url = clusterName == null
                ? './api/kafka-connect/connectors'
                : `${appConfig.restBasePath}/kafka-connect/clusters/${clusterName}/connectors`;
            return cachedApiRequest<KafkaConnectors | null>(url, force)
                .then(v => {
                    if (v == null) {

                    }
                }, addError);
        },



    */

    async deleteConnector(clusterName: string, connector: string): Promise<void> {
        // DELETE "/kafka-connect/clusters/{clusterName}/connectors/{connector}"
        const response = await appConfig.fetch(`${appConfig.restBasePath}/kafka-connect/clusters/${encodeURIComponent(clusterName)}/connectors/${encodeURIComponent(connector)}`, {
            method: 'DELETE',
            headers: [
                ['Content-Type', 'application/json']
            ]
        });
        return parseOrUnwrap<void>(response, null);
    },

    async pauseConnector(clusterName: string, connector: string): Promise<void> {
        // PUT  "/kafka-connect/clusters/{clusterName}/connectors/{connector}/pause"  (idempotent)
        const response = await appConfig.fetch(`${appConfig.restBasePath}/kafka-connect/clusters/${encodeURIComponent(clusterName)}/connectors/${encodeURIComponent(connector)}/pause`, {
            method: 'PUT',
            headers: [
                ['Content-Type', 'application/json']
            ]
        });
        return parseOrUnwrap<void>(response, null);
    },

    async resumeConnector(clusterName: string, connector: string): Promise<void> {
        // PUT  "/kafka-connect/clusters/{clusterName}/connectors/{connector}/resume" (idempotent)
        const response = await appConfig.fetch(`${appConfig.restBasePath}/kafka-connect/clusters/${encodeURIComponent(clusterName)}/connectors/${encodeURIComponent(connector)}/resume`, {
            method: 'PUT',
            headers: [
                ['Content-Type', 'application/json']
            ]
        });
        return parseOrUnwrap<void>(response, null);
    },

    async restartConnector(clusterName: string, connector: string): Promise<void> {
        // POST "/kafka-connect/clusters/{clusterName}/connectors/{connector}/restart"
        const response = await appConfig.fetch(`${appConfig.restBasePath}/kafka-connect/clusters/${encodeURIComponent(clusterName)}/connectors/${encodeURIComponent(connector)}/restart`, {
            method: 'POST',
            headers: [
                ['Content-Type', 'application/json']
            ]
        });
        return parseOrUnwrap<void>(response, null);
    },

    async updateConnector(clusterName: string, connector: string, config: object): Promise<void> {
        // PUT "/kafka-connect/clusters/{clusterName}/connectors/{connector}"
        const response = await appConfig.fetch(`${appConfig.restBasePath}/kafka-connect/clusters/${encodeURIComponent(clusterName)}/connectors/${encodeURIComponent(connector)}`, {
            method: 'PUT',
            headers: [
                ['Content-Type', 'application/json']
            ],
            body: JSON.stringify({ config: config }),
        });
        return parseOrUnwrap<void>(response, null);
    },

    async restartTask(clusterName: string, connector: string, taskID: number): Promise<void> {
        // POST "/kafka-connect/clusters/{clusterName}/connectors/{connector}/tasks/{taskID}/restart"
        const response = await appConfig.fetch(`${appConfig.restBasePath}/kafka-connect/clusters/${encodeURIComponent(clusterName)}/connectors/${encodeURIComponent(connector)}/tasks/${String(taskID)}/restart`, {
            method: 'POST',
            headers: [
                ['Content-Type', 'application/json']
            ]
        });

        return parseOrUnwrap<void>(response, null);
    },

    async validateConnectorConfig(clusterName: string, pluginClassName: string, config: object): Promise<ConnectorValidationResult> {
        // PUT "/kafka-connect/clusters/{clusterName}/connector-plugins/{pluginClassName}/config/validate"
        const response = await appConfig.fetch(`${appConfig.restBasePath}/kafka-connect/clusters/${encodeURIComponent(clusterName)}/connector-plugins/${encodeURIComponent(pluginClassName)}/config/validate`, {
            method: 'PUT',
            headers: [
                ['Content-Type', 'application/json']
            ],
            body: JSON.stringify(config),
        });
        const result = await parseOrUnwrap<ConnectorValidationResult>(response, null);

        for (let i = 0; i < result.steps.length; i++) {
            result.steps[i].stepIndex = i;
        }

        return result;
    },

    async createConnector(clusterName: string, connectorName: string, pluginClassName: string, config: object): Promise<void> {
        // POST "/kafka-connect/clusters/{clusterName}/connectors"
        const response = await appConfig.fetch(`${appConfig.restBasePath}/kafka-connect/clusters/${encodeURIComponent(clusterName)}/connectors`, {
            method: 'POST',
            headers: [
                ['Content-Type', 'application/json']
            ],
            body: JSON.stringify({
                connectorName: connectorName,
                config: config
            }),
        });
        return parseOrUnwrap<void>(response, null);
    },

    async publishRecords(request: PublishRecordsRequest): Promise<ProduceRecordsResponse> {
        // POST "/topics-records"
        const response = await appConfig.fetch(`${appConfig.restBasePath}/topics-records`, {
            method: 'POST',
            headers: [
                ['Content-Type', 'application/json']
            ],
            body: JSON.stringify(request),
        });
        return parseOrUnwrap<ProduceRecordsResponse>(response, null);
    },

    async createTopic(request: CreateTopicRequest): Promise<CreateTopicResponse> {
        // POST "/topics"
        const response = await appConfig.fetch(`${appConfig.restBasePath}/topics`, {
            method: 'POST',
            headers: [
                ['Content-Type', 'application/json']
            ],
            body: JSON.stringify(request),
        });
        return parseOrUnwrap<CreateTopicResponse>(response, null);
    },

    async createACL(request: CreateACLRequest): Promise<void> {
        const response = await appConfig.fetch(`${appConfig.restBasePath}/acls`, {
            method: 'POST',
            headers: [
                ['Content-Type', 'application/json']
            ],
            body: JSON.stringify(request),
        });

        return parseOrUnwrap<void>(response, null);
    },

    async deleteACLs(request: DeleteACLsRequest): Promise<void> {
        const response = await appConfig.fetch(`${appConfig.restBasePath}/acls`, {
            method: 'DELETE',
            headers: [
                ['Content-Type', 'application/json']
            ],
            body: JSON.stringify(request),
        });

        return parseOrUnwrap<void>(response, null);
    },

    async refreshServiceAccounts(force?: boolean): Promise<void> {
        await cachedApiRequest<GetUsersResponse | null>(`${appConfig.restBasePath}/users`, force)
            .then(v => this.serviceAccounts = v ?? null, addError);
    },

    async createServiceAccount(request: CreateUserRequest): Promise<void> {
        const response = await appConfig.fetch(`${appConfig.restBasePath}/users`, {
            method: 'POST',
            headers: [
                ['Content-Type', 'application/json']
            ],
            body: JSON.stringify(request),
        });

        return parseOrUnwrap<void>(response, null);
    },

    async deleteServiceAccount(principalId: string): Promise<void> {
        const response = await appConfig.fetch(`${appConfig.restBasePath}/users/${encodeURIComponent(principalId)}`, {
            method: 'DELETE',
        });

        return parseOrUnwrap<void>(response, null);
    },

    async createSecret(clusterName: string, connectorName: string, secretValue: string): Promise<CreateSecretResponse> {
        const response = await appConfig.fetch(`${appConfig.restBasePath}/kafka-connect/clusters/${encodeURIComponent(clusterName)}/secrets`, {
            method: 'POST',
            headers: [
                ['Content-Type', 'application/json']
            ],
            body: JSON.stringify({
                connectorName,
                clusterName,
                secretData: secretValue,
                labels: {
                    component: 'connectors'
                }
            }),
        });
        return parseOrUnwrap<any>(response, null);
    },

    async updateSecret(clusterName: string, secretId: string, secretValue: string): Promise<void> {
        const response = await appConfig.fetch(`${appConfig.restBasePath}/kafka-connect/clusters/${encodeURIComponent(clusterName)}/secrets/${encodeURIComponent(secretId)}`, {
            method: 'PUT',
            headers: [
                ['Content-Type', 'application/json']
            ],
            body: JSON.stringify({
                secretData: secretValue
            }),
        });
        return parseOrUnwrap<any>(response, null);
    },


    async deleteSecret(clusterName: string, secretId: string): Promise<void> {
        const response = await appConfig.fetch(`${appConfig.restBasePath}/kafka-connect/clusters/${encodeURIComponent(clusterName)}/secrets/${encodeURIComponent(secretId)}`, {
            method: 'DELETE',
        });
        return parseOrUnwrap<void>(response, null);
    },

};

function addFrontendFieldsForConnectCluster(cluster: ClusterConnectors) {
    const allowedActions = cluster.allowedActions ?? ['all'];
    const allowAll = allowedActions.includes('all');

    cluster.canViewCluster = allowAll || allowedActions.includes('viewConnectCluster');
    cluster.canEditCluster = allowAll || allowedActions.includes('editConnectCluster');
    cluster.canDeleteCluster = allowAll || allowedActions.includes('deleteConnectCluster');

    for (const connector of cluster.connectors)
        if (connector.config)
            connector.jsonConfig = JSON.stringify(connector.config, undefined, 4);
        else
            connector.jsonConfig = '';
}

function addFrontendFieldsForConsumerGroup(g: GroupDescription) {
    g.lagSum = g.topicOffsets.sum(o => o.summedLag);

    if (g.allowedActions) {
        if (g.allowedActions.includes('all')) {
            // All perms
        } else {
            // Not all perms, set helper props
            g.noEditPerms = !g.allowedActions?.includes('editConsumerGroup');
            g.noDeletePerms = !g.allowedActions?.includes('deleteConsumerGroup');
        }
    }
    g.isInUse = g.state.toLowerCase() != 'empty';
}

export const brokerMap = computed(() => {
    const brokers = api.clusterInfo?.brokers;
    if (brokers == null) return null;

    const map = new Map<number, Broker>();
    for (const b of brokers)
        map.set(b.brokerId, b);

    return map;
}, { name: 'brokerMap', equals: comparer.structural });


// 1. add 'type' to each synonym, so when expanding a config entry (to view its synonyms), we can still see the type
// 2. remove redundant synonym entries (those that have the same source as the root config entry)
function prepareSynonyms(configEntries: ConfigEntry[]) {
    if (!Array.isArray(configEntries)) return;

    for (const e of configEntries) {
        if (e.synonyms == undefined)
            continue;

        // remove redundant entry
        if (e.synonyms.length > 0)
            if (e.synonyms[0].source == e.source)
                e.synonyms.splice(0, 1);

        if (e.synonyms.length == 0) {
            // delete empty arrays, otherwise Tables will show this entry as 'expandable' even though it has no children
            delete e.synonyms;
            continue;
        }

        // add 'type' from root object
        for (const s of e.synonyms)
            s.type = e.type;
    }
}

function normalizeAcls(acls: AclResource[]) {
    function upperFirst(str: string): string {
        if (!str) return str;
        const lower = str.toLowerCase();
        const first = lower[0];
        const result = first.toUpperCase() + lower.slice(1);
        return result;
    }

    const specialCaseMap = {
        'TRANSACTIONAL_ID': 'TransactionalID'
    } as { [key: string]: string; };

    function normalizeStringEnum<T extends string>(str: T): T {
        if (!str)
            return str;
        if (specialCaseMap[str])
            return specialCaseMap[str] as T;

        const parts = str.split('_');
        for (let i = 0; i < parts.length; i++) {
            parts[i] = upperFirst(parts[i].toLowerCase());
        }
        const result = parts.join('');
        return result as T;
    }

    for (const e of acls) {
        e.resourceType = normalizeStringEnum(e.resourceType);
        e.resourcePatternType = normalizeStringEnum(e.resourcePatternType);

        for (const acl of e.acls) {
            acl.operation = normalizeStringEnum(acl.operation);
            acl.permissionType = normalizeStringEnum(acl.permissionType);
        }
    }
}

export function aclRequestToQuery(request: GetAclsRequest): string {
    const filters = ObjToKv(request)
        .filter(kv => !!kv.value)
        .map(x => [x.key, x.value]);

    const searchParams = new URLSearchParams(filters);
    return searchParams.toString();
}

export async function partialTopicConfigs(configKeys: string[], topics?: string[]): Promise<PartialTopicConfigsResponse> {
    const keys = configKeys.map(k => encodeURIComponent(k)).join(',');
    const topicNames = topics?.map(t => encodeURIComponent(t)).join(',');
    const query = topicNames
        ? `topicNames=${topicNames}&configKeys=${keys}`
        : `configKeys=${keys}`;

    const response = await appConfig.fetch(`${appConfig.restBasePath}/topics-configs?${query}`);
    return parseOrUnwrap<PartialTopicConfigsResponse>(response, null);
}

export interface MessageSearchRequest {
    topicName: string,
    startOffset: number,
    partitionId: number,
    maxResults: number, // should also support '-1' soon, so we can do live tailing
    filterInterpreterCode: string, // js code, base64 encoded
    enterprise?: {
        redpandaCloud?: {
            accessToken: string;
        }
    }
}

async function parseOrUnwrap<T>(response: Response, text: string | null): Promise<T> {
    let obj: undefined | any = undefined;
    if (text === null) {
        if (response.bodyUsed)
            throw new Error('response content already consumed');
        text = await response.text();
    }
    try {
        obj = JSON.parse(text);
    } catch { }

    // api error?
    if (isApiError(obj))
        throw new WrappedApiError(response, obj);

    // server/proxy error?
    if (!response.ok) {
        text = text?.trim() ?? '';
        throw new Error(`${response.status} (${text ?? response.statusText})`);
    }

    // server/proxy error?
    if (!response.ok) {
        text = text?.trim() ?? '';
        throw new Error(`${response.status} (${text ?? response.statusText})`);
    }

    return obj as T;
}

function addError(err: Error) {
    api.errors.push(err);
}


type apiStoreType = typeof apiStore;
export const api = observable(apiStore, { messages: observable.shallow }) as apiStoreType;<|MERGE_RESOLUTION|>--- conflicted
+++ resolved
@@ -100,12 +100,12 @@
     // Save current location url
     // store.urlBeforeLogin = window.location.href;
     // get current path
- 
+
     if (isEmbedded()) {
         const path = window.location.pathname.removePrefix(getBasePath() ?? '');
         // get path you want to redirect to
         const targetPath = `/clusters/${appConfig.clusterId}/unauthorized`;
-       // when is embedded redirect to the cloud-ui
+        // when is embedded redirect to the cloud-ui
         if (path !== targetPath) {
             window.location.replace(`/clusters/${appConfig.clusterId}/unauthorized`)
         }
@@ -400,28 +400,7 @@
         currentWS.onmessage = onMessageHandler;
     },
 
-<<<<<<< HEAD
-
-=======
-    base64ToHexString(base64: string): string {
-        const binary = atob(base64);
-        const bytes = new Uint8Array(binary.length);
-        for (let i = 0; i < binary.length; i++) {
-            bytes[i] = binary.charCodeAt(i);
-        }
-
-        let hex = '';
-        for (let i = 0; i < bytes.length; i++) {
-            const b = bytes[i].toString(16);
-            hex += b.length === 1 ? '0' + b : b;
-
-            if (i < bytes.length - 1)
-                hex += ' ';
-        }
-
-        return hex;
-    },
->>>>>>> f524e357
+
 
     stopMessageSearch() {
         if (currentWS) {
