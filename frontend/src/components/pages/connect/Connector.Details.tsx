/**
 * Copyright 2022 Redpanda Data, Inc.
 *
 * Use of this software is governed by the Business Source License
 * included in the file https://github.com/redpanda-data/redpanda/blob/dev/licenses/bsl.md
 *
 * As of the Change Date specified in that file, in accordance with
 * the Business Source License, use of this software will be governed
 * by the Apache License, Version 2.0
 */

import { useEffect, useState } from 'react';
import { observer, useLocalObservable } from 'mobx-react';
import { comparer } from 'mobx';
import { appGlobal } from '../../../state/appGlobal';
import { api } from '../../../state/backendApi';
import { ClusterConnectorInfo, ClusterConnectorTaskInfo, ConnectorError, DataType, PropertyImportance } from '../../../state/restInterfaces';
import { Code } from '../../../utils/tsxUtils';
import { PageComponent, PageInitHelper } from '../Page';
import { ConnectClusterStore } from '../../../state/connect/state';
import { ConfigPage } from './dynamic-ui/components';
import './helper';
import { ConfirmModal, NotConfigured, statusColors, TaskState } from './helper';
import PageContent from '../../misc/PageContent';
import { delay } from '../../../utils/utils';
<<<<<<< HEAD
import { Button, Alert, AlertIcon, Box, CodeBlock, Flex, Grid, Heading, Tabs, Text, useDisclosure, Modal as RPModal, ModalOverlay, ModalContent, ModalHeader, ModalCloseButton, ModalBody, ModalFooter, Tooltip, SkeletonText, DataTable } from '@redpanda-data/ui';
=======
import { Button, Alert, AlertIcon, Box, CodeBlock, Flex, Grid, Heading, Tabs, Text, useDisclosure, Modal as RPModal, ModalOverlay, ModalContent, ModalHeader, ModalCloseButton, ModalBody, ModalFooter, Tooltip, Skeleton } from '@redpanda-data/ui';
>>>>>>> 6aea8899
import Section from '../../misc/Section';
import React from 'react';
import { getConnectorFriendlyName } from './ConnectorBoxCard';

export type UpdatingConnectorData = { clusterName: string; connectorName: string };
export type RestartingTaskData = { clusterName: string; connectorName: string; taskId: number };
interface LocalConnectorState {
    pausingConnector: ClusterConnectorInfo | null;
    restartingConnector: ClusterConnectorInfo | null;
    updatingConnector: UpdatingConnectorData | null;
    restartingTask: RestartingTaskData | null;
    deletingConnector: string | null;
}
const KafkaConnectorMain = observer(
    ({
        clusterName,
        connectorName,
        refreshData,
    }: {
        clusterName: string;
        connectorName: string;
        refreshData: (force: boolean) => Promise<void>;
    }) => {
        const [connectClusterStore] = useState(ConnectClusterStore.getInstance(clusterName));

        useEffect(() => {
            const init = async () => {
                await connectClusterStore.setup();
            };
            init();
        }, [connectClusterStore]);

        const $state = useLocalObservable<LocalConnectorState>(() => ({
            pausingConnector: null,
            restartingConnector: null,
            updatingConnector: null,
            restartingTask: null,
            deletingConnector: null,
        }));
        if (!connectClusterStore.isInitialized) {
            return <Skeleton mt={5} noOfLines={20} height={4} />
        }

        const connectorStore = connectClusterStore.getConnectorStore(connectorName);

        const connector = connectClusterStore.getRemoteConnector(connectorName);

        const canEdit = connectClusterStore.canEdit;
        if (!connector) return null;

        return <>
            {/* [Pause] [Restart] [Delete] */}
            <Flex flexDirection="row" alignItems="center" gap="3">

                {/* [Pause/Resume] */}
                {connectClusterStore.validateConnectorState(connectorName, ['RUNNING', 'PAUSED']) ? (
                    <Tooltip placement="top" isDisabled={canEdit !== true} label={'You don\'t have \'canEditConnectCluster\' permissions for this connect cluster'} hasArrow={true}>
                        <Button disabled={!canEdit} onClick={() => ($state.pausingConnector = connector)} variant="outline" minWidth="32">
                            {connectClusterStore.validateConnectorState(connectorName, ['RUNNING']) ? 'Pause' : 'Resume'}
                        </Button>
                    </Tooltip>
                ) : null}

                {/* [Restart] */}
                <Tooltip placement="top" isDisabled={canEdit !== true} label={'You don\'t have \'canEditConnectCluster\' permissions for this connect cluster'} hasArrow={true}>
                    <Button disabled={!canEdit} onClick={() => ($state.restartingConnector = connector)} variant="outline" minWidth="32">
                        Restart
                    </Button>
                </Tooltip>

                {/* [Delete] */}
                <Tooltip placement="top" isDisabled={canEdit !== true} label={'You don\'t have \'canEditConnectCluster\' permissions for this connect cluster'} hasArrow={true}>
                    <Button variant="outline" colorScheme="red" disabled={!canEdit} onClick={() => ($state.deletingConnector = connectorName)} minWidth="32">
                        Delete
                    </Button>
                </Tooltip>
            </Flex>

            <Tabs marginBlock="2"
                size="lg"
                items={[
                    {
                        key: 'overview',
                        name: 'Overview',
                        component: <Box mt="8">
                            <ConfigOverviewTab clusterName={clusterName} connectClusterStore={connectClusterStore} connector={connector}/>
                        </Box>
                    },
                    {
                        key: 'configuration',
                        name: 'Configuration',
                        component: <Box mt="8">
                            <Box maxWidth="800px">
                                <ConfigPage connectorStore={connectorStore} context="EDIT" />
                            </Box>

                            {/* Update Config Button */}
                            <Flex m={4} mb={6}>
                                <Tooltip placement="top" isDisabled={canEdit !== true} label={'You don\'t have \'canEditConnectCluster\' permissions for this connect cluster'} hasArrow={true}>
                                    <Button
                                        variant="outline"
                                        style={{width: '200px'}}
                                        disabled={(() => {
                                            if (!canEdit) return true;
                                            if (!connector) return true;
                                            if (comparer.shallow(connector.config, connectorStore.getConfigObject())) return true;
                                        })()}
                                        onClick={() => {
                                            $state.updatingConnector = {clusterName, connectorName};
                                        }}
                                    >
                                        Update Config
                                    </Button>
                                </Tooltip>
                            </Flex>
                        </Box>
                    }
                ]}
            />


            {/* Pause/Resume Modal */}
            <ConfirmModal<ClusterConnectorInfo>
                target={() => $state.pausingConnector}
                clearTarget={() => ($state.pausingConnector = null)}
                content={(c) => (
                    <>
                        {connectClusterStore.validateConnectorState(connectorName, ['RUNNING']) ? 'Pause' : 'Resume'} connector{' '}
                        <strong>{c.name}</strong>?
                    </>
                )}
                successMessage={(c) => (
                    <>
                        {connectClusterStore.validateConnectorState(connectorName, ['RUNNING']) ? 'Resumed' : 'Paused'} connector{' '}
                        <strong>{c.name}</strong>
                    </>
                )}
                onOk={async (c) => {
                    if (connectClusterStore.validateConnectorState(connectorName, ['RUNNING']))
                        await api.pauseConnector(clusterName, c.name);
                    else await api.resumeConnector(clusterName, c.name);
                    await delay(500);
                    await refreshData(true);
                }}
            />

            {/* Restart */}
            <ConfirmModal<ClusterConnectorInfo>
                target={() => $state.restartingConnector}
                clearTarget={() => ($state.restartingConnector = null)}
                content={(c) => (
                    <>
                        Restart connector <strong>{c.name}</strong>?
                    </>
                )}
                successMessage={(c) => (
                    <>
                        Successfully restarted connector <strong>{c.name}</strong>
                    </>
                )}
                onOk={async (c) => {
                    await api.restartConnector(clusterName, c.name);
                    await refreshData(true);
                }}
            />

            {/* Update Config */}
            <ConfirmModal<UpdatingConnectorData>
                target={() => $state.updatingConnector}
                clearTarget={() => ($state.updatingConnector = null)}
                content={(c) => (
                    <>
                        Update configuration of connector <strong>{c.connectorName}</strong>?
                    </>
                )}
                successMessage={(c) => (
                    <>
                        Successfully updated config of <strong>{c.connectorName}</strong>
                    </>
                )}
                onOk={async (c) => {
                    connectClusterStore.getConnectorStore(c.connectorName);
                    await connectClusterStore.updateConnnector(c.connectorName);
                    appGlobal.history.push(`/connect-clusters/${encodeURIComponent(clusterName)}`);
                    await refreshData(true);
                }}
            />

            {/* Restart Task */}
            <ConfirmModal<RestartingTaskData>
                target={() => $state.restartingTask}
                clearTarget={() => ($state.restartingTask = null)}
                content={(c) => (
                    <>
                        Restart task <strong>{c.taskId}</strong> of <strong>{c.connectorName}</strong>?
                    </>
                )}
                successMessage={(c) => (
                    <>
                        Successfully restarted <strong>{c.taskId}</strong> of <strong>{c.connectorName}</strong>
                    </>
                )}
                onOk={async (c) => {
                    await api.restartTask(c.clusterName, c.connectorName, c.taskId);
                    await refreshData(true);
                }}
            />

            {/* Delete Connector */}
            <ConfirmModal<string>
                target={() => $state.deletingConnector}
                clearTarget={() => ($state.deletingConnector = null)}
                content={(c) => (
                    <>
                        Delete connector <strong>{c}</strong>?
                    </>
                )}
                successMessage={(c) => (
                    <>
                        Deleted connector <strong>{c}</strong>
                    </>
                )}
                onOk={async (_connectorName) => {
                    await connectClusterStore.deleteConnector(connectorName);
                    appGlobal.history.push(`/connect-clusters/${encodeURIComponent(clusterName)}`);
                    await refreshData(true);
                }}
            />
        </>

    }
);

const ConfigOverviewTab = observer((p: {
    clusterName: string,
    connectClusterStore: ConnectClusterStore,
    connector: ClusterConnectorInfo,
}) => {
    const { connectClusterStore, connector } = p;
    const connectorName = connector.name;

    return <>
        <Grid
            templateAreas={`
                "errors errors"
                "health details"
                "tasks details"
            `}
            gridTemplateRows="auto"
            alignItems="start"
            gap="6"
        >
            <Flex gridArea="errors" flexDirection="column" gap="2">
                {connector.errors.map(e => <ConnectorErrorModal key={e.title} error={e} />)}
            </Flex>

            <Section gridArea="health">
                <Flex flexDirection="row" gap="4" m="1">
                    <Box width="5px" borderRadius="3px" background={statusColors[connector.status]} />

                    <Flex flexDirection="column">
                        <Text fontWeight="semibold" fontSize="3xl">{connector.status}</Text>
                        <Text opacity=".5">Status</Text>
                    </Flex>
                </Flex>
            </Section>

            <Section py={4} gridArea="tasks" minWidth="500px">
                <Flex alignItems="center" mt="2" mb="6" gap="2">
                    <Heading as="h3" fontSize="1rem" fontWeight="semibold" textTransform="uppercase" color="blackAlpha.800">
                        Tasks
                    </Heading>
                    <Text opacity=".5" fontWeight="normal">({connectClusterStore.getConnectorTasks(connectorName)?.length || 0})</Text>
                </Flex>
                <DataTable<ClusterConnectorTaskInfo>
                    data={connectClusterStore.getConnectorTasks(connectorName) ?? []}
                    defaultPageSize={10}
                    showPagination
                    columns={[
                        {
                            header: 'Task',
                            accessorKey: 'taskId',
                            size: 200,
                            cell: ({row: {original: {taskId}}}) => <Code nowrap>Task-{taskId}</Code>,
                        },
                        {
                            header: 'Status',
                            accessorKey: 'state',
                            cell: ({row: {original}}) => <TaskState observable={original} />,
                        },
                        {
                            header: 'Worker',
                            accessorKey: 'workerId',
                            cell: ({row: {original}}) => <Code nowrap>{original.workerId}</Code>,
                        }
                    ]}
                />
            </Section>

            <Section py={4} gridArea="details">
                <Heading as="h3" mb="6" mt="2" fontSize="1rem" fontWeight="semibold" textTransform="uppercase" color="blackAlpha.800">
                    Connector Details
                </Heading>

                <ConnectorDetails clusterName={p.clusterName} connectClusterStore={connectClusterStore} connector={connector} />
            </Section>
        </Grid>

    </>
});

const ConnectorErrorModal = observer((p: { error: ConnectorError }) => {
    const { isOpen, onOpen, onClose } = useDisclosure();

    const errorType = p.error.type == 'ERROR'
        ? 'error'
        : 'warning';

    const hasConnectorLogs = api.topics?.any(x => x.topicName == '__redpanda.connectors_logs');

    return <>
        <Alert status={errorType} variant="solid" height="12" borderRadius="8px" onClick={onOpen}>
            <AlertIcon />
            {p.error.title}
            <Button ml="auto" variant="ghost" colorScheme="gray" size="sm" mt="1px">View details</Button>
        </Alert>

        <RPModal onClose={onClose} size="6xl" isOpen={isOpen}>
            <ModalOverlay />
            <ModalContent>
                <ModalHeader>{p.error.title}</ModalHeader>
                <ModalCloseButton />
                <ModalBody>
                    <CodeBlock language="json" codeString={p.error.content} showScroll={false} />
                </ModalBody>
                <ModalFooter gap={2}>
                    {hasConnectorLogs &&
                        <Button onClick={() => appGlobal.history.push('/topics/__redpanda.connectors_logs')} mr="auto">
                            Show Logs
                        </Button>}
                    <Button onClick={onClose}>Close</Button>
                </ModalFooter>
            </ModalContent>
        </RPModal>
    </>
});

@observer
class KafkaConnectorDetails extends PageComponent<{ clusterName: string; connector: string }> {
    initPage(p: PageInitHelper): void {
        const clusterName = decodeURIComponent(this.props.clusterName);
        const connector = decodeURIComponent(this.props.connector);
        p.title = connector;
        p.addBreadcrumb('Connectors', '/connect-clusters');
        p.addBreadcrumb(clusterName, `/connect-clusters/${encodeURIComponent(clusterName)}`);
        p.addBreadcrumb(connector, `/connect-clusters/${encodeURIComponent(clusterName)}/${encodeURIComponent(connector)}`);
        this.refreshData(false);
        appGlobal.onRefresh = () => this.refreshData(true);
    }

    async refreshData(force: boolean): Promise<void> {
        ConnectClusterStore.connectClusters.clear();
        await api.refreshConnectClusters(force);

        // refresh topics so we know whether or not we can show the "go to error logs topic" button in the connector details error popup
        api.refreshTopics(force);
    }

    render() {
        const clusterName = decodeURIComponent(this.props.clusterName);
        const connectorName = decodeURIComponent(this.props.connector);

        if (api.connectConnectors?.isConfigured === false) return <NotConfigured />;

        return (
            <PageContent>
                <KafkaConnectorMain clusterName={clusterName} connectorName={connectorName} refreshData={this.refreshData} />
            </PageContent>
        );
    }
}

export default KafkaConnectorDetails;

const ConnectorDetails = observer((p: {
    clusterName: string,
    connectClusterStore: ConnectClusterStore,
    connector: ClusterConnectorInfo,
}) => {
    const store = p.connectClusterStore.getConnectorStore(p.connector.name);

    const allProps = [...store.propsByName.values()];

    const items = allProps
        .filter(x => {
            if (x.isHidden) return false;
            if (x.entry.definition.type == DataType.Password) return false;
            if (x.entry.definition.importance != PropertyImportance.High) return false;

            if (!x.value) return false;
            if (x.name == 'name') return false;

            return true;
        })
        .orderBy(x => {
            let i = 0;
            for (const s of store.connectorStepDefinitions)
                for (const g of s.groups)
                    for (const p of g.config_keys) {
                        if (p == x.name)
                            return i;
                        i++
                    }

            return 0;
        });

    const displayEntries = items.map(e => {
        const r = {
            name: e.entry.definition.display_name,
            value: String(e.value)
        };

        // Try to undo mapping
        if (e.entry.metadata.recommended_values?.length) {
            const match = e.entry.metadata.recommended_values.find(x => x.value == e.value);
            if (match) {
                r.value = String(match.display_name);
            }
        }

        return r;
    });

    displayEntries.unshift({
        name: 'Type',
        value: (p.connector.type == 'source' ? 'Import from' : 'Export to')
            + ' '
            + getConnectorFriendlyName(p.connector.class)
    });

    return <Grid templateColumns="auto 1fr" rowGap="3" columnGap="10">
        {displayEntries.map(x =>
            <React.Fragment key={x.name}>
                <Text fontWeight="semibold" whiteSpace="nowrap">{x.name}</Text>
                <Text whiteSpace="nowrap" textOverflow="ellipsis" overflow="hidden" title={x.value}>{x.value}</Text>
            </React.Fragment>
        )}
    </Grid>
});<|MERGE_RESOLUTION|>--- conflicted
+++ resolved
@@ -23,11 +23,7 @@
 import { ConfirmModal, NotConfigured, statusColors, TaskState } from './helper';
 import PageContent from '../../misc/PageContent';
 import { delay } from '../../../utils/utils';
-<<<<<<< HEAD
 import { Button, Alert, AlertIcon, Box, CodeBlock, Flex, Grid, Heading, Tabs, Text, useDisclosure, Modal as RPModal, ModalOverlay, ModalContent, ModalHeader, ModalCloseButton, ModalBody, ModalFooter, Tooltip, SkeletonText, DataTable } from '@redpanda-data/ui';
-=======
-import { Button, Alert, AlertIcon, Box, CodeBlock, Flex, Grid, Heading, Tabs, Text, useDisclosure, Modal as RPModal, ModalOverlay, ModalContent, ModalHeader, ModalCloseButton, ModalBody, ModalFooter, Tooltip, Skeleton } from '@redpanda-data/ui';
->>>>>>> 6aea8899
 import Section from '../../misc/Section';
 import React from 'react';
 import { getConnectorFriendlyName } from './ConnectorBoxCard';
