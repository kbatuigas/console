/**
 * Copyright 2022 Redpanda Data, Inc.
 *
 * Use of this software is governed by the Business Source License
 * included in the file https://github.com/redpanda-data/redpanda/blob/dev/licenses/bsl.md
 *
 * As of the Change Date specified in that file, in accordance with
 * the Business Source License, use of this software will be governed
 * by the Apache License, Version 2.0
 */

import { ClockCircleOutlined, DeleteOutlined, DownloadOutlined, SettingOutlined } from '@ant-design/icons';
import { DownloadIcon, KebabHorizontalIcon, PlusIcon, SkipIcon, SyncIcon, XCircleIcon } from '@primer/octicons-react';
<<<<<<< HEAD
import { DatePicker, Radio } from 'antd';
=======
import { ConfigProvider, DatePicker, Radio, Table, Typography } from 'antd';
import { ColumnProps } from 'antd/lib/table';
>>>>>>> 2c7d4c6a
import { SortOrder } from 'antd/lib/table/interface';
import Paragraph from 'antd/lib/typography/Paragraph';
import { action, autorun, computed, IReactionDisposer, makeObservable, observable, transaction, untracked } from 'mobx';
import { observer } from 'mobx-react';
import * as moment from 'moment';
import React, { Component, FC, ReactNode } from 'react';
import FilterEditor from './Editor';
import filterExample1 from '../../../../assets/filter-example-1.png';
import filterExample2 from '../../../../assets/filter-example-2.png';
import { MessageSearchRequest, api } from '../../../../state/backendApi';
import { Payload, Topic, TopicAction, TopicMessage } from '../../../../state/restInterfaces';
import { Feature, isSupported } from '../../../../state/supportedFeatures';
import { ColumnList, FilterEntry, PartitionOffsetOrigin, PreviewTagV2, TimestampDisplayFormat } from '../../../../state/ui';
import { uiState } from '../../../../state/uiState';
import { AnimatePresence, animProps_span_messagesStatus, MotionDiv, MotionSpan } from '../../../../utils/animationProps';
import '../../../../utils/arrayExtensions';
import { IsDev } from '../../../../utils/env';
import { FilterableDataSource } from '../../../../utils/filterableDataSource';
import { sanitizeString, wrapFilterFragment } from '../../../../utils/filterHelper';
import { toJson } from '../../../../utils/jsonUtils';
import { editQuery } from '../../../../utils/queryHelper';
import { Ellipsis, Label, navigatorClipboardErrorHandler, numberToThousandsString, OptionGroup, StatusIndicator, TimestampDisplay, toSafeString } from '../../../../utils/tsxUtils';
<<<<<<< HEAD
import { cullText, encodeBase64, prettyBytes, prettyMilliseconds, titleCase } from '../../../../utils/utils';
import { range } from '../../../misc/common';
=======
import { base64FromUInt8Array, cullText, encodeBase64, prettyBytes, prettyMilliseconds, titleCase } from '../../../../utils/utils';
import { makePaginationConfig, range, sortField } from '../../../misc/common';
>>>>>>> 2c7d4c6a
import { KowlJsonView } from '../../../misc/KowlJsonView';
import DeleteRecordsModal from '../DeleteRecordsModal/DeleteRecordsModal';
import { PublishMessageModalProps, PublishMessagesModalContent } from '../PublishMessagesModal/PublishMessagesModal';
import { getPreviewTags, PreviewSettings } from './PreviewSettings';
import styles from './styles.module.scss';
import createAutoModal from '../../../../utils/createAutoModal';
import { CollapsedFieldProps } from '@textea/json-viewer';
<<<<<<< HEAD
import { Alert, AlertIcon, Box, Button, Code, DataTable, Empty, Flex, Input, InputGroup, Link, Menu, MenuButton, MenuItem, MenuList, Modal, ModalBody, ModalCloseButton, ModalContent, ModalFooter, ModalHeader, ModalOverlay, Popover, SearchField, Select, Switch, Tabs as RpTabs, Tag, TagCloseButton, TagLabel, Text, Tooltip, useToast, VStack } from '@redpanda-data/ui';
=======
import { Alert, AlertIcon, Button, Empty, Flex, Input, InputGroup, Link, Menu, MenuButton, MenuItem, MenuList, Modal, ModalBody, ModalCloseButton, ModalContent, ModalFooter, ModalHeader, ModalOverlay, Popover, SearchField, Select, Switch, Tabs as RpTabs, Tag, TagCloseButton, TagLabel, Text, Tooltip, useToast, VStack, Box, AlertDescription, AlertTitle, Heading, Checkbox } from '@redpanda-data/ui';
>>>>>>> 2c7d4c6a
import { MdExpandMore } from 'react-icons/md';
import { SingleSelect } from '../../../misc/Select';
import { isServerless } from '../../../../config';
import { Link as ReactRouterLink } from 'react-router-dom';
<<<<<<< HEAD
import { ColumnDef } from '@tanstack/react-table';
import { CogIcon } from '@heroicons/react/solid';
=======
import { PublishMessagePayloadOptions, PublishMessageRequest } from '../../../../protogen/redpanda/api/console/v1alpha1/publish_messages_pb';
import { CompressionType, KafkaRecordHeader, PayloadEncoding } from '../../../../protogen/redpanda/api/console/v1alpha1/common_pb';
import { appGlobal } from '../../../../state/appGlobal';
import { WarningIcon } from '@chakra-ui/icons';
>>>>>>> 2c7d4c6a

interface TopicMessageViewProps {
    topic: Topic;
    refreshTopicData: (force: boolean) => void;
}

/*
    TODO:
        - when the user has entered a specific offset, we should prevent selecting 'all' partitions, as that wouldn't make any sense.
        - add back summary of quick search  <this.FilterSummary />
*/

const getStringValue = (value: string | TopicMessage): string => typeof value === 'string' ? value : JSON.stringify(value, null, 4)

const CopyDropdown: FC<{ record: TopicMessage, onSaveToFile: Function }> = ({ record, onSaveToFile }) => {
    const toast = useToast()
    return (
        <Menu computePositionOnMount>
            <MenuButton as={Button} variant="link" className="iconButton">
                <KebabHorizontalIcon />
            </MenuButton>
            <MenuList>
                <MenuItem disabled={record.key.isPayloadNull} onClick={() => {
                    navigator.clipboard.writeText(getStringValue(record)).then(() => {
                        toast({
                            status: 'success',
                            description: 'Key copied to clipboard'
                        })
                    }).catch(navigatorClipboardErrorHandler)
                }}>
                    Copy Key
                </MenuItem>
                <MenuItem disabled={record.value.isPayloadNull} onClick={() => {
                    navigator.clipboard.writeText(getStringValue(record)).then(() => {
                        toast({
                            status: 'success',
                            description: 'Value copied to clipboard'
                        })
                    }).catch(navigatorClipboardErrorHandler)
                }}>
                    Copy Value
                </MenuItem>
                <MenuItem onClick={() => {
                    navigator.clipboard.writeText(record.timestamp.toString()).then(() => {
                        toast({
                            status: 'success',
                            description: 'Epoch Timestamp copied to clipboard'
                        })
                    }).catch(navigatorClipboardErrorHandler)
                }}>
                    Copy Epoch Timestamp
                </MenuItem>
                <MenuItem onClick={() => onSaveToFile()}>
                    Save to File
                </MenuItem>
            </MenuList>
        </Menu>
    );
};


@observer
export class TopicMessageView extends Component<TopicMessageViewProps> {
    @observable previewDisplay: string[] = [];
    // @observable allCurrentKeys: string[];

    @observable showColumnSettings = false;

    @observable fetchError = null as any | null;

    messageSource = new FilterableDataSource<TopicMessage>(() => api.messages, this.isFilterMatch, 16);

    autoSearchReaction: IReactionDisposer | null = null;
    quickSearchReaction: IReactionDisposer | null = null;

    currentSearchRun: string | null = null;

    @observable downloadMessages: TopicMessage[] | null;
    @observable expandedKeys: React.Key[] = [];

    @observable deleteRecordsModalVisible = false;
    @observable deleteRecordsModalAlive = false;

    PublishRecordsModal;
    showPublishRecordsModal;

    constructor(props: TopicMessageViewProps) {
        super(props);
        this.executeMessageSearch = this.executeMessageSearch.bind(this); // needed because we must pass the function directly as 'submit' prop

        const m = createPublishRecordsModal(this);
        this.PublishRecordsModal = m.Component;
        this.showPublishRecordsModal = m.show;

        makeObservable(this);
    }

    componentDidMount() {
        // unpack query parameters (if any)
        const searchParams = uiState.topicSettings.searchParams;
        const query = new URLSearchParams(window.location.search);
        // console.debug("parsing query: " + toJson(query));
        if (query.has('p')) searchParams.partitionID = Number(query.get('p'));
        if (query.has('s')) searchParams.maxResults = Number(query.get('s'));
        if (query.has('o')) {
            searchParams.startOffset = Number(query.get('o'));
            searchParams.offsetOrigin = (searchParams.startOffset >= 0) ? PartitionOffsetOrigin.Custom : searchParams.startOffset;
        }
        if (query.has('q')) uiState.topicSettings.quickSearch = String(query.get('q'));

        // Auto search when parameters change
        this.autoSearchReaction = autorun(() => this.searchFunc('auto'), { delay: 100, name: 'auto search when parameters change' });

        // Quick search -> url
        this.quickSearchReaction = autorun(() => {
            editQuery(query => {
                if (uiState.topicSettings.quickSearch)
                    query['q'] = uiState.topicSettings.quickSearch;
                else
                    query['q'] = undefined;
            });
        }, { name: 'update query string' });

        this.messageSource.filterText = uiState.topicSettings.quickSearch;
    }
    componentWillUnmount() {
        this.messageSource.dispose();
        if (this.autoSearchReaction)
            this.autoSearchReaction();
        if (this.quickSearchReaction)
            this.quickSearchReaction();
    }

    render() {
        return <>
            <this.SearchControlsBar />

            {/* Message Table (or error display) */}
            {this.fetchError
                ? <Alert status="error">
                    <AlertIcon alignSelf="flex-start" />
                    <Box>
                        <AlertTitle>Backend Error</AlertTitle>
                        <AlertDescription>
                            <Box>Please check and modify the request before resubmitting.</Box>
                            <Box mt="4">
                                <div className="codeBox">{((this.fetchError as Error).message ?? String(this.fetchError))}</div>
                            </Box>
                            <Button mt="4" onClick={() => this.executeMessageSearch()}>
                                Retry Search
                            </Button>
                        </AlertDescription>
                    </Box>
                </Alert>
                : <>
                    <this.MessageTable />
                </>
            }

            {
                this.deleteRecordsModalAlive
                && (
                    <DeleteRecordsModal
                        topic={this.props.topic}
                        visible={this.deleteRecordsModalVisible}
                        onCancel={() => this.deleteRecordsModalVisible = false}
                        onFinish={() => {
                            this.deleteRecordsModalVisible = false;
                            this.props.refreshTopicData(true);
                            this.searchFunc('auto');
                        }}
                        afterClose={() => this.deleteRecordsModalAlive = false}
                    />
                )
            }

            <this.PublishRecordsModal />
        </>;
    }
    SearchControlsBar = observer(() => {
        const searchParams = uiState.topicSettings.searchParams;
        const topic = this.props.topic;
        const spaceStyle = { marginRight: '16px', marginTop: '12px' };
        const canUseFilters = (api.topicPermissions.get(topic.topicName)?.canUseSearchFilters ?? true) && !isServerless();

        const isCompacted = this.props.topic.cleanupPolicy.includes('compact');

        const startOffsetOptions = [
            { value: PartitionOffsetOrigin.End, label: 'Newest' },
            { value: PartitionOffsetOrigin.EndMinusResults, label: 'Newest - ' + String(searchParams.maxResults) },
            { value: PartitionOffsetOrigin.Start, label: 'Oldest' },
            { value: PartitionOffsetOrigin.Custom, label: 'Custom' },
            { value: PartitionOffsetOrigin.Timestamp, label: 'Timestamp' }
        ];

        return (
            <React.Fragment>
                <div style={{ margin: '0 1px', marginBottom: '12px', display: 'flex', flexWrap: 'wrap', alignItems: 'flex-end', position: 'relative', zIndex: 2 }}>
                    {/* Search Settings*/}
                    <Label text="Partition" style={{ ...spaceStyle, minWidth: '9em' }}>
                        <SingleSelect<number>
                            value={searchParams.partitionID}
                            onChange={c => (searchParams.partitionID = c)}
                            // style={{ width: '9em' }}
                            options={[{ value: -1, label: 'All' }].concat(range(0, topic.partitionCount).map(i => ({ value: i, label: String(i) })))}
                        />
                    </Label>
                    <Label text="Start Offset" style={{ ...spaceStyle }}>
                        <InputGroup>
                            <SingleSelect<PartitionOffsetOrigin> value={searchParams.offsetOrigin} onChange={e => {
                                searchParams.offsetOrigin = e;
                                if (searchParams.offsetOrigin != PartitionOffsetOrigin.Custom)
                                    searchParams.startOffset = searchParams.offsetOrigin;
                            }} options={startOffsetOptions} />
                            {searchParams.offsetOrigin == PartitionOffsetOrigin.Custom && <Input style={{ width: '7.5em' }} maxLength={20} value={searchParams.startOffset} onChange={e => (searchParams.startOffset = +e.target.value)} isDisabled={searchParams.offsetOrigin != PartitionOffsetOrigin.Custom} />}
                            {searchParams.offsetOrigin == PartitionOffsetOrigin.Timestamp && <StartOffsetDateTimePicker />}
                        </InputGroup>
                    </Label>
                    <Label text="Max Results" style={{ ...spaceStyle, minWidth: '9em' }}>
                        <SingleSelect<number> value={searchParams.maxResults} onChange={c => (searchParams.maxResults = c)} options={[1, 3, 5, 10, 20, 50, 100, 200, 500].map(i => ({ value: i }))} />
                    </Label>

                    {!isServerless() && (
                        <Label text="Filter" style={{ ...spaceStyle }}>
                            <div style={{ height: '32px', paddingTop: '4px' }}>
                                <Tooltip label="You don't have permissions to use search filters in this topic" isDisabled={canUseFilters} placement="top" hasArrow>
                                    <Switch size="lg" isChecked={searchParams.filtersEnabled && canUseFilters} onChange={v => (searchParams.filtersEnabled = v.target.checked)} isDisabled={!canUseFilters} />
                                </Tooltip>
                            </div>
                        </Label>
                    )}

                    {/* Refresh Button */}
                    <Label text="" style={{ ...spaceStyle }}>
                        <div style={{ display: 'flex' }}>
                            <AnimatePresence>
                                {api.messageSearchPhase == null && (
                                    <MotionSpan identityKey="btnRefresh" overrideAnimProps={animProps_span_messagesStatus}>
                                        <Tooltip label="Repeat current search" placement="top" hasArrow>
                                            <Button variant="outline" onClick={() => this.searchFunc('manual')}>
                                                <SyncIcon size={16} />
                                            </Button>
                                        </Tooltip>
                                    </MotionSpan>
                                )}
                                {api.messageSearchPhase != null && (
                                    <MotionSpan identityKey="btnCancelSearch" overrideAnimProps={animProps_span_messagesStatus}>
                                        <Tooltip label="Stop searching" placement="top" hasArrow>
                                            <Button variant="solid" colorScheme="red" onClick={() => api.stopMessageSearch()} style={{ padding: 0, width: '48px' }}>
                                                <XCircleIcon size={20} />
                                            </Button>
                                        </Tooltip>
                                    </MotionSpan>
                                )}
                            </AnimatePresence>
                        </div>
                    </Label>

                    {/* Topic Actions */}
                    <div className={styles.topicActionsWrapper}>
                        <Menu>
                            <MenuButton as={Button} rightIcon={<MdExpandMore size="1.5rem" />} variant="outline">
                                Actions
                            </MenuButton>
                            <MenuList>
                                <MenuItem
                                    onClick={() => {
                                        appGlobal.history.push(`/topics/${encodeURIComponent(topic.topicName)}/produce-record`);
                                    }}
                                >
                                    Produce Record
                                </MenuItem>
                                {DeleteRecordsMenuItem('2', isCompacted, topic.allowedActions ?? [], () => (this.deleteRecordsModalAlive = this.deleteRecordsModalVisible = true))}
                            </MenuList>
                        </Menu>
                    </div>

                    {/* Quick Search */}
                    <Box>
                        <SearchField width="230px" marginLeft="6" searchText={this.fetchError == null ? uiState.topicSettings.quickSearch : ''} setSearchText={x => (uiState.topicSettings.quickSearch = x)} />
                    </Box>

                    {/* Search Progress Indicator: "Consuming Messages 30/30" */}
                    {Boolean(api.messageSearchPhase && api.messageSearchPhase.length > 0) &&
                        <StatusIndicator
                            identityKey="messageSearch"
                            fillFactor={(api.messages?.length ?? 0) / searchParams.maxResults}
                            statusText={api.messageSearchPhase!}
                            progressText={`${api.messages?.length ?? 0} / ${searchParams.maxResults}`}
                            bytesConsumed={searchParams.filtersEnabled ? prettyBytes(api.messagesBytesConsumed) : undefined}
                            messagesConsumed={searchParams.filtersEnabled ? String(api.messagesTotalConsumed) : undefined}
                        />
                    }

                    {/*
                api.MessageSearchPhase && api.MessageSearchPhase.length > 0 && searchParams.filters.length>0 &&
                    <StatusIndicator
                        identityKey='messageSearch'
                        fillFactor={(api.Messages?.length ?? 0) / searchParams.maxResults}
                        statusText={api.MessageSearchPhase}
                        progressText={`${api.Messages?.length ?? 0} / ${searchParams.maxResults}`}
                        bytesConsumed={searchParams.filtersEnabled ? prettyBytes(api.MessagesBytesConsumed) : undefined}
                        messagesConsumed={searchParams.filtersEnabled ? String(api.MessagesTotalConsumed) : undefined}
                    />
                    */}

                    {/* Filter Tags */}
                    {searchParams.filtersEnabled && (
                        <div style={{ paddingTop: '1em', width: '100%' }}>
                            <MessageSearchFilterBar />
                        </div>
                    )}
                </div>
            </React.Fragment>
        );
    });

    searchFunc = (source: 'auto' | 'manual') => {
        // need to do this first, so we trigger mobx
        const params = uiState.topicSettings.searchParams;
        const searchParams = `${params.offsetOrigin} ${params.maxResults} ${params.partitionID} ${params.startOffset} ${params.startTimestamp}`;

        untracked(() => {
            const phase = api.messageSearchPhase;

            if (searchParams == this.currentSearchRun && source == 'auto') {
                console.log('ignoring serach, search params are up to date, and source is auto', {
                    newParams: searchParams,
                    oldParams: this.currentSearchRun,
                    currentSearchPhase: phase,
                    trigger: source
                });
                return;
            }

            // Abort current search if one is running
            if (phase != 'Done') {
                api.stopMessageSearch();
            }

            console.log('starting a new message search', {
                newParams: searchParams,
                oldParams: this.currentSearchRun,
                currentSearchPhase: phase,
                trigger: source
            });

            // Start new search
            this.currentSearchRun = searchParams;
            try {
                this.executeMessageSearch()
                    .finally(() => {
                        untracked(() => {
                            this.currentSearchRun = null
                        })
                    });

            } catch (err) {
                console.error('error in message search', { error: err });
            }
        });
    };

    cancelSearch = () => api.stopMessageSearch();

    isFilterMatch(str: string, m: TopicMessage) {
        str = uiState.topicSettings.quickSearch.toLowerCase();
        if (m.offset.toString().toLowerCase().includes(str)) return true;
        if (m.keyJson && m.keyJson.toLowerCase().includes(str)) return true;
        if (m.valueJson && m.valueJson.toLowerCase().includes(str)) return true;
        return false;
    }

    FilterSummary() {

        if (this && this.messageSource && this.messageSource.data) {
            // todo
        }
        else {
            return null;
        }

        const displayText = this.messageSource.data.length == api.messages.length
            ? 'Filter matched all messages'
            : <><b>{this.messageSource.data.length}</b> results</>;

        return <div style={{ marginRight: '1em' }}>
            <MotionDiv identityKey={displayText}>
                <Typography.Text type="secondary">{displayText}</Typography.Text>
            </MotionDiv>
        </div>;
    }

    @computed
    get activePreviewTags(): PreviewTagV2[] {
        return uiState.topicSettings.previewTags.filter(t => t.isActive);
    }

    MessageTable = observer(() => {

        const [showPreviewSettings, setShowPreviewSettings] = React.useState(false);

        const previewButton = <>
            <span style={{ display: 'inline-flex', alignItems: 'center', height: 0, marginLeft: '4px', transform: 'translateY(1px)' }}>
                <Button variant="outline" size="sm" className="hoverBorder" onClick={() => setShowPreviewSettings(true)} bg="transparent" px="2" ml="2" lineHeight="0" minHeight="26px">
                    <SettingOutlined style={{ fontSize: '1rem' }} />
                    <span style={{ marginLeft: '.3em' }}>Preview</span>
                    {(() => {
                        const count = uiState.topicSettings.previewTags.sum(t => t.isActive ? 1 : 0);
                        if (count > 0)
                            return <span style={{ marginLeft: '.3em' }}>(<b>{count} active</b>)</span>;
                        return <></>;
                    })()}
                </Button>
            </span>
        </>;



        const tsFormat = uiState.topicSettings.previewTimestamps;
        const hasKeyTags = uiState.topicSettings.previewTags.count(x => x.isActive && x.searchInMessageKey) > 0;

        const dataTableColumns: Record<string, ColumnDef<TopicMessage>> = {
            offset: {
                header: 'Offset',
                accessorKey: 'offset',
                cell: ({row: {original: {offset}}}) => numberToThousandsString(offset)
            },
            partitionID: {
                header: 'Partition',
                accessorKey: 'partitionID',
            },
            timestamp: {
                header: 'Timestamp',
                accessorKey: 'timestamp',
                cell: ({row: {original: {timestamp}}}) => <TimestampDisplay unixEpochMillisecond={timestamp} format={tsFormat}/>,
            },
            key: {
                header: 'Key',
                size: hasKeyTags ? 300 : 1,
                accessorKey: 'key',
                cell: ({row: {original}}) => <MessageKeyPreview msg={original} previewFields={() => this.activePreviewTags}/>,
            },
            value: {
                header: () => <span>Value {previewButton}</span>,
                accessorKey: 'value',
                cell: ({row: {original}}) => <MessagePreview msg={original} previewFields={() => this.activePreviewTags} isCompactTopic={this.props.topic.cleanupPolicy.includes('compact')}/>
            },
        }

        const newColumns: ColumnDef<TopicMessage>[] = []

        uiState.topicSettings.previewColumnFields.forEach(field => {
            if(dataTableColumns[field.dataIndex]) {
                newColumns.push(dataTableColumns[field.dataIndex])
            }
        })

        // set first column to span most of the space
        if(newColumns.length > 0) {
            newColumns[newColumns.length - 1].size = Infinity;
        }

        newColumns.push({
            header: () => <button onClick={() => {
                this.showColumnSettings = true
            }}><CogIcon style={{width: 20}}/>
            </button>,
            id: 'action',
            size: 0,
            cell: ({row: {original}}) => <CopyDropdown record={original} onSaveToFile={() => this.downloadMessages = [original]}/>,
        })

        return <>
            <DataTable<TopicMessage>
                size="md"
                data={this.messageSource.data}
                emptyText="No messages"
                columns={newColumns}
                showPagination
                subComponent={({row: {original}}) => renderExpandedMessage(original)}
            />
            <Button variant="outline" style={{marginTop: '4px', marginLeft: '-2px'}}
                    onClick={() => {
                        this.downloadMessages = api.messages;
                    }}
                    isDisabled={!api.messages || api.messages.length == 0}
            >
                <span style={{paddingRight: '4px'}}><DownloadIcon/></span>
                Save Messages
            </Button>

<<<<<<< HEAD
            <SaveMessagesDialog messages={this.downloadMessages} onClose={() => this.downloadMessages = null}/>
=======
                <SaveMessagesDialog messages={this.downloadMessages} onClose={() => this.downloadMessages = null} onRequireRawPayload={() => this.executeMessageSearch(true)} />

                {
                    (this.messageSource?.data?.length > 0) &&
                    <PreviewSettings getShowDialog={() => showPreviewSettings} setShowDialog={s => setShowPreviewSettings(s)} />
                }

                <ColumnSettings getShowDialog={() => this.showColumnSettings} setShowDialog={s => this.showColumnSettings = s} />
>>>>>>> 2c7d4c6a

            {
                (this.messageSource?.data?.length > 0) &&
                <PreviewSettings getShowDialog={() => showPreviewSettings} setShowDialog={s => setShowPreviewSettings(s)}/>
            }

            <ColumnSettings getShowDialog={() => this.showColumnSettings} setShowDialog={s => this.showColumnSettings = s}/>
        </>;
    });



    @action toggleRecordExpand(r: TopicMessage) {
        const key = r.offset + ' ' + r.partitionID + r.timestamp;
        // try collapsing it, removeAll returns the number of matches
        const removed = this.expandedKeys.removeAll(x => x == key);
        if (removed == 0) // wasn't expanded, so expand it now
            this.expandedKeys.push(key);
    }

    keySorter(a: TopicMessage, b: TopicMessage, _sortOrder?: SortOrder): number {
        const ta = String(a.key) ?? '';
        const tb = String(b.key) ?? '';
        return ta.localeCompare(tb);
    }

    async executeMessageSearch(includeRawPayload: boolean = false): Promise<TopicMessage[]> {
        const searchParams = uiState.topicSettings.searchParams;
        const canUseFilters = (api.topicPermissions.get(this.props.topic.topicName)?.canUseSearchFilters ?? true) && !isServerless();

        editQuery(query => {
            query['p'] = String(searchParams.partitionID); // p = partition
            query['s'] = String(searchParams.maxResults); // s = size
            query['o'] = String(searchParams.startOffset); // o = offset
        });

        let filterCode: string = '';
        if (searchParams.filtersEnabled && canUseFilters) {
            const functionNames: string[] = [];
            const functions: string[] = [];

            searchParams.filters.filter(e => e.isActive && e.code && e.transpiledCode).forEach(e => {
                const name = `filter${functionNames.length + 1}`;
                functionNames.push(name);
                functions.push(`function ${name}() {
                    ${wrapFilterFragment(e.transpiledCode)}
                }`);
            });

            if (functions.length > 0) {
                filterCode = functions.join('\n\n') + '\n\n'
                    + `return ${functionNames.map(f => f + '()').join(' && ')}`;
                if (IsDev) console.log(`constructed filter code (${functions.length} functions)`, '\n\n' + filterCode);
            }
        }

        const request = {
            topicName: this.props.topic.topicName,
            partitionId: searchParams.partitionID,
            startOffset: searchParams.startOffset,
            startTimestamp: searchParams.startTimestamp,
            maxResults: searchParams.maxResults,
            filterInterpreterCode: encodeBase64(sanitizeString(filterCode)),
            includeRawPayload: includeRawPayload
        } as MessageSearchRequest;

        // if (typeof searchParams.startTimestamp != 'number' || searchParams.startTimestamp == 0)
        //     console.error("startTimestamp is not valid", { request: request, searchParams: searchParams });

        return transaction(async () => {
            try {
                this.fetchError = null;
                return api.startMessageSearchNew(request).catch(err => {
                    const msg = ((err as Error).message ?? String(err));
                    console.error('error in searchTopicMessages: ' + msg);
                    this.fetchError = err;
                    return [];

                });
            } catch (error: any) {
                console.error('error in searchTopicMessages: ' + ((error as Error).message ?? String(error)));
                this.fetchError = error;
                return [];
            }
        });
    }

    empty = () => {
        const searchParams = uiState.topicSettings.searchParams;
        const filterCount = searchParams.filtersEnabled ? searchParams.filters.filter(x => x.isActive).length : 0;

        const hints: JSX.Element[] = [];
        if (filterCount > 0)
            hints.push(<>There are <b>{filterCount} filters</b> in use by the current search. Keep in mind that messages must pass <b>every</b> filter when using more than one filter at the same time.</>);
        if (searchParams.startOffset == PartitionOffsetOrigin.End)
            hints.push(<><b>Start offset</b> is set to "Newest". Make sure messages are being sent to the topic.</>);

        const hintBox = hints.length ? <ul className={styles.noMessagesHint}>
            {hints.map((x, i) => <li key={i}>{x}</li>)}
        </ul> : null;

        return (
            <VStack gap={4}>
                <Empty description="No messages" />
                {hintBox}
            </VStack>
        );
    };
}

@observer
class SaveMessagesDialog extends Component<{
    messages: TopicMessage[] | null,
    onClose: () => void,
    onRequireRawPayload: () => Promise<TopicMessage[]>
}> {
    @observable isOpen = false;
    @observable format = 'json' as 'json' | 'csv';
    @observable isLoadingRawMessage = false;
    @observable includeRawContent = false;

    radioStyle = { display: 'block', lineHeight: '30px' };

    constructor(p: any) {
        super(p);
        makeObservable(this);
    }

    render() {
        const { messages, onClose } = this.props;
        const count = (messages?.length ?? 0);
        const title = count > 1 ? 'Save Messages' : 'Save Message';

        // Keep dialog open after closing it, so it can play its closing animation
        if (count > 0 && !this.isOpen) setTimeout(() => this.isOpen = true);
        if (this.isOpen && count == 0) setTimeout(() => this.isOpen = false);


        return (
            <Modal isOpen={count > 0} onClose={onClose}>
                <ModalOverlay />
                <ModalContent minW="2xl">
                    <ModalHeader>{title}</ModalHeader>
                    <ModalBody display="flex" flexDirection="column" gap="4">
                        <div>Select the format in which you want to save {count == 1 ? 'the message' : 'all messages'}</div>
                        <Radio.Group value={this.format} onChange={e => this.format = e.target.value} disabled={this.isLoadingRawMessage}>
                            <Radio value="json" style={this.radioStyle}>JSON</Radio>
                            <Radio value="csv" disabled={true} style={this.radioStyle}>CSV</Radio>
                        </Radio.Group>
                        <Checkbox isChecked={this.includeRawContent} onChange={e => this.includeRawContent = e.target.checked}>
                            Include raw data
                        </Checkbox>
                    </ModalBody>
                    <ModalFooter gap={2}>
                        <Button variant="outline" colorScheme="red" onClick={onClose} isDisabled={this.isLoadingRawMessage}>
                            Cancel
                        </Button>
                        <Button variant="solid" onClick={() => this.saveMessages()}
                            isDisabled={this.isLoadingRawMessage}
                            loadingText="Save Messages"
                            isLoading={this.isLoadingRawMessage}
                        >
                            Save Messages
                        </Button>
                    </ModalFooter>
                </ModalContent>
            </Modal>
        )
    }

    async saveMessages() {
        let messages = this.props.messages;
        if (messages == null)
            return;

        try {
            if (this.includeRawContent) {
                const originalUserSelection = [...messages];

                // We do not have the raw content (wasn't requested initially)
                // so we must restart the message search
                this.isLoadingRawMessage = true;
                messages = await this.props.onRequireRawPayload();

                // Here, we do not know whether the user selected to download all messages, or only one.
                // So we need to filter all newly downloaded messages against the original user selection
                messages = messages.filter(m => originalUserSelection.any(x => m.partitionID == x.partitionID && m.offset == x.offset));
            }
        }
        finally {
            this.isLoadingRawMessage = false;
        }

        const cleanMessages = this.cleanMessages(messages);

        const json = toJson(cleanMessages, 4);

        const link = document.createElement('a');
        const file = new Blob([json], { type: 'application/json' });
        link.href = URL.createObjectURL(file);
        link.download = 'messages.json';
        document.body.appendChild(link); // required in firefox
        link.click();

        this.props.onClose();
    }

    cleanMessages(messages: TopicMessage[]): any[] {
        const ar: any[] = [];

        // create a copy of each message, omitting properties that don't make
        // sense for the user, like 'size' or caching properties like 'keyJson'.

        const cleanPayload = function (p: Payload): Payload {
            if (!p) return undefined as any;

            const cleanedPayload = {
                payload: p.payload,
                rawPayload: p.rawBytes ? base64FromUInt8Array(p.rawBytes) : undefined,
                encoding: p.encoding,
            } as any as Payload;

            if (p.schemaId && p.schemaId != 0)
                cleanedPayload.schemaId = p.schemaId;

            return cleanedPayload;
        };

        for (const src of messages) {
            const msg = {} as Partial<typeof src>;

            msg.partitionID = src.partitionID;
            msg.offset = src.offset;
            msg.timestamp = src.timestamp;
            msg.compression = src.compression;
            msg.isTransactional = src.isTransactional;

            msg.headers = src.headers.map(h => ({
                key: h.key,
                value: cleanPayload(h.value),
            }));

            msg.key = cleanPayload(src.key);
            msg.value = cleanPayload(src.value);

            ar.push(msg);
        }

        return ar;
    }
}


@observer
class MessageKeyPreview extends Component<{ msg: TopicMessage, previewFields: () => PreviewTagV2[]; }> {
    render() {
        const msg = this.props.msg;
        const key = msg.key;

        const isPrimitive =
            typeof key.payload === 'string' ||
            typeof key.payload === 'number' ||
            typeof key.payload === 'boolean';
        try {
            if (key.isPayloadNull)
                return renderEmptyIcon('Key is null');
            if (key.payload == null || key.payload.length == 0)
                return null;

            let text: ReactNode = <></>;

            if (key.encoding == 'binary') {
                text = cullText(msg.keyBinHexPreview, 44);
            }
            else if (key.encoding == 'utf8WithControlChars') {
                text = highlightControlChars(key.payload);
            }
            else if (isPrimitive) {
                text = cullText(key.payload, 44);
            }
            else {
                // Only thing left is 'object'
                // Stuff like 'bigint', 'function', or 'symbol' would not have been deserialized
                const previewTags = this.props.previewFields().filter(t => t.searchInMessageValue);
                if (previewTags.length > 0) {
                    const tags = getPreviewTags(key.payload, previewTags);
                    text = <span className="cellDiv fade" style={{ fontSize: '95%' }}>
                        <div className={'previewTags previewTags-' + uiState.topicSettings.previewDisplayMode}>
                            {tags.map((t, i) => <React.Fragment key={i}>{t}</React.Fragment>)}
                        </div>
                    </span>;
                    return text;
                }
                // Normal display (json, no filters). Just stringify the whole object
                text = cullText(JSON.stringify(key.payload), 44);
            }

            return <span className="cellDiv" style={{ minWidth: '10ch', width: 'auto', maxWidth: '45ch' }}>
                <code style={{ fontSize: '95%' }}>{text}</code>
            </span>;
        }
        catch (e) {
            return <span style={{ color: 'red' }}>Error in RenderPreview: {((e as Error).message ?? String(e))}</span>;
        }
    }
}


@observer
class StartOffsetDateTimePicker extends Component {

    constructor(p: any) {
        super(p);
        const searchParams = uiState.topicSettings.searchParams;
        // console.log('time picker 1', { setByUser: searchParams.startTimestampWasSetByUser, startTimestamp: searchParams.startTimestamp, format: new Date(searchParams.startTimestamp).toLocaleDateString() })
        if (!searchParams.startTimestampWasSetByUser) {
            // so far, the user did not change the startTimestamp, so we set it to 'now'
            searchParams.startTimestamp = new Date().getTime();
        }
        // console.log('time picker 2', { setByUser: searchParams.startTimestampWasSetByUser, startTimestamp: searchParams.startTimestamp, format: new Date(searchParams.startTimestamp).toLocaleDateString() })
    }

    render() {
        const searchParams = uiState.topicSettings.searchParams;
        // new Date().getTimezoneOffset()

        // startTimestamp is always in unixSeconds, so for display we might have to convert
        let format = 'DD.MM.YYYY HH:mm:ss';
        let current: moment.Moment | undefined = searchParams.startTimestamp <= 0 ? undefined : moment.utc(searchParams.startTimestamp);

        if (uiState.topicSettings.searchParametersLocalTimeMode) {
            current = current?.local();
            format += ' [(Local)]';
        } else {
            format += ' [(UTC)]';
        }

        return <DatePicker showTime={true} allowClear={false}
            renderExtraFooter={() => <DateTimePickerExtraFooter />}
            format={format}
            value={current}
            onChange={e => {
                // console.log('onChange', { value: e?.format() ?? 'null', isLocal: e?.isLocal(), unix: e?.valueOf() });
                searchParams.startTimestamp = e?.valueOf() ?? -1;
                searchParams.startTimestampWasSetByUser = true;
            }}
            onOk={e => {
                // console.log('onOk', { value: e.format(), isLocal: e.isLocal(), unix: e.valueOf() });
                searchParams.startTimestamp = e.valueOf();
            }}
        />;
    }
}

@observer
class DateTimePickerExtraFooter extends Component {
    render() {
        return <Radio.Group
            value={uiState.topicSettings.searchParametersLocalTimeMode ? 'local' : 'utc'}
            onChange={e => {
                // console.log("date mode changed", { newValue: e.target.value, isLocalMode: uiState.topicSettings.searchParametersLocalTimeMode });
                uiState.topicSettings.searchParametersLocalTimeMode = e.target.value == 'local';
            }}>
            <Radio value="local">Local</Radio>
            <Radio value="utc">UTC</Radio>
        </Radio.Group>;
    }
}


@observer
class MessagePreview extends Component<{ msg: TopicMessage, previewFields: () => PreviewTagV2[]; isCompactTopic: boolean }> {
    render() {
        const msg = this.props.msg;
        const value = msg.value;

        if (value.troubleshootReport && value.troubleshootReport.length > 0) {
            return <Flex color="red.600" alignItems="center" gap="4">
                <WarningIcon fontSize="1.25em" />
                There were issues deserializing the value
            </Flex>
        }

        if (value.isPayloadTooLarge) {
            return <Flex color="orange.600" alignItems="center" gap="4">
                <WarningIcon fontSize="1.25em" />
                Message content is too large and has been omitted
            </Flex>
        }

        const isPrimitive =
            typeof value.payload === 'string' ||
            typeof value.payload === 'number' ||
            typeof value.payload === 'boolean';

        try {
            let text: ReactNode = <></>;

            if (value.isPayloadNull) {
                if (!this.props.isCompactTopic) {
                    return renderEmptyIcon('Value is null');
                }
                text = <><DeleteOutlined style={{ fontSize: 16, color: 'rgba(0,0,0, 0.35)', verticalAlign: 'text-bottom', marginRight: '4px', marginLeft: '1px' }} /><code>Tombstone</code></>;
            }
            else if (value.encoding == 'null' || value.payload == null || value.payload.length == 0)
                return null;
            else if (msg.value.encoding == 'binary') {
                // If the original data was binary, display as hex dump
                text = msg.valueBinHexPreview;
            }
            else if (isPrimitive) {
                // If we can show the value as a primitive, do so.
                text = value.payload;
            }
            else {
                // Only thing left is 'object'
                // Stuff like 'bigint', 'function', or 'symbol' would not have been deserialized
                const previewTags = this.props.previewFields().filter(t => t.searchInMessageValue);
                if (previewTags.length > 0) {
                    const tags = getPreviewTags(value.payload, previewTags);
                    text = <span className="cellDiv fade" style={{ fontSize: '95%' }}>
                        <div className={'previewTags previewTags-' + uiState.topicSettings.previewDisplayMode}>
                            {tags.map((t, i) => <React.Fragment key={i}>{t}</React.Fragment>)}
                        </div>
                    </span>;
                    return text;

                }
                else {
                    // Normal display (json, no filters). Just stringify the whole object
                    text = cullText(JSON.stringify(value.payload), 300);
                }
            }

            return <code><span className="cellDiv" style={{ fontSize: '95%' }}>{text}</span></code>;
        }
        catch (e) {
            return <span style={{ color: 'red' }}>Error in RenderPreview: {((e as Error).message ?? String(e))}</span>;
        }
    }
}


function renderExpandedMessage(msg: TopicMessage, shouldExpand?: ((x: CollapsedFieldProps) => boolean)) {
    return <div className="expandedMessage">
        <MessageMetaData msg={msg} />
        <RpTabs
            size="lg"
            defaultIndex={1}
            items={[
                {
                    key: 'key',
                    name: <Box minWidth="6rem">Key</Box>,
                    isDisabled: msg.key == null || msg.key.size == 0,
                    component: <>
                        <TroubleshootReportViewer payload={msg.key} />
                        {renderPayload(msg.key, shouldExpand)}
                    </>
                },
                {
                    key: 'value',
                    name: <Box minWidth="6rem">Value</Box>,
                    component: <>
                        <TroubleshootReportViewer payload={msg.value} />
                        {renderPayload(msg.value, shouldExpand)}
                    </>
                },
                {
                    key: 'headers',
                    name: <Box minWidth="6rem">Headers</Box>,
                    isDisabled: msg.headers.length == 0,
                    component: <MessageHeaders msg={msg} />
                },
            ]}
        />
    </div>;
}

function renderPayload(payload: Payload, shouldExpand?: ((x: CollapsedFieldProps) => boolean)) {
    try {
        if (payload === null || payload === undefined || payload.payload === null || payload.payload === undefined)
            return <code>null</code>;

        const val = payload.payload;
        const isPrimitive =
            typeof val === 'string' ||
            typeof val === 'number' ||
            typeof val === 'boolean';

        const shouldCollapse = shouldExpand ? shouldExpand : false;

        if (payload.encoding == 'binary') {
            const mode = 'hex' as ('ascii' | 'raw' | 'hex');
            if (mode == 'raw') {
                return <code style={{ fontSize: '.85em', lineHeight: '1em', whiteSpace: 'normal' }}>{val}</code>;
            }
            else if (mode == 'hex') {
                const rawBytes = payload.rawBytes ?? payload.normalizedPayload;

                if (rawBytes) {
                    let result = '';
                    rawBytes.forEach((n) => {
                        result += n.toString(16).padStart(2, '0') + ' ';
                    });
                    return <code style={{ fontSize: '.85em', lineHeight: '1em', whiteSpace: 'normal' }}>{result}</code>;
                } else {
                    return <div>Raw bytes not available</div>;
                }
            }
            else {
                const str = String(val);
                let result = '';
                const isPrintable = /[\x20-\x7E]/;
                for (let i = 0; i < str.length; i++) {
                    let ch = String.fromCharCode(str.charCodeAt(i)); // str.charAt(i);
                    ch = isPrintable.test(ch) ? ch : '. ';
                    result += ch + ' ';
                }

                return <code style={{ fontSize: '.85em', lineHeight: '1em', whiteSpace: 'normal' }}>{result}</code>;
            }
        }

        // Decode payload from base64 and render control characters as code highlighted text, such as
        // `NUL`, `ACK` etc.
        if (payload.encoding == 'utf8WithControlChars') {
            const elements = highlightControlChars(val);

            return <div className="codeBox">{elements}</div>;
        }

        if (isPrimitive) {
            return <div className="codeBox">{String(val)}</div>;
        }

        return <KowlJsonView src={val} shouldCollapse={shouldCollapse} />;
    }
    catch (e) {
        return <span style={{ color: 'red' }}>Error in RenderExpandedMessage: {((e as Error).message ?? String(e))}</span>;
    }
}

function highlightControlChars(str: string, maxLength?: number): JSX.Element[] {
    const elements: JSX.Element[] = [];
    // To reduce the number of JSX elements we try to append normal chars to a single string
    // until we hit a control character.
    let sequentialChars = '';
    let numChars = 0;

    for (const char of str) {
        const code = char.charCodeAt(0);
        if (code < 32) {
            if (sequentialChars.length > 0) {
                elements.push(<>{sequentialChars}</>)
                sequentialChars = ''
            }
            elements.push(<span className="controlChar">{getControlCharacterName(code)}</span>);
            if (code == 10)
                // LineFeed (\n) should be rendered properly
                elements.push(<br />);

        } else {
            sequentialChars += char;
        }

        if (maxLength != undefined) {
            numChars++;
            if (numChars >= maxLength)
                break;
        }
    }

    if (sequentialChars.length > 0)
        elements.push(<>{sequentialChars}</>);

    return elements;
}

function getControlCharacterName(code: number): string {
    switch (code) {
        case 0: return 'NUL';
        case 1: return 'SOH';
        case 2: return 'STX';
        case 3: return 'ETX';
        case 4: return 'EOT';
        case 5: return 'ENQ';
        case 6: return 'ACK';
        case 7: return 'BEL';
        case 8: return 'BS';
        case 9: return 'HT';
        case 10: return 'LF';
        case 11: return 'VT';
        case 12: return 'FF';
        case 13: return 'CR';
        case 14: return 'SO';
        case 15: return 'SI';
        case 16: return 'DLE';
        case 17: return 'DC1';
        case 18: return 'DC2';
        case 19: return 'DC3';
        case 20: return 'DC4';
        case 21: return 'NAK';
        case 22: return 'SYN';
        case 23: return 'ETB';
        case 24: return 'CAN';
        case 25: return 'EM';
        case 26: return 'SUB';
        case 27: return 'ESC';
        case 28: return 'FS';
        case 29: return 'GS';
        case 30: return 'RS';
        case 31: return 'US';
        default: return '';
    }
};

const TroubleshootReportViewer = observer((props: { payload: Payload; }) => {
    const report = props.payload.troubleshootReport;
    if (!report) return null;
    if (report.length == 0) return null;

    return <Box mb="4">
        <Heading as="h4">Deserialization Troubleshoot Report</Heading>

        {report.map(e => <Alert key={e.serdeName} status="error" variant="left-accent" my={4}>
            <AlertIcon />
            <Box>
                <AlertTitle>{e.serdeName}</AlertTitle>
                <AlertDescription fontFamily="monospace" whiteSpace="pre-wrap">{e.message}</AlertDescription>
            </Box>
        </Alert>)}
    </Box>

});

const MessageMetaData = observer((props: { msg: TopicMessage; }) => {
    const msg = props.msg;
    const data: { [k: string]: any } = {
        'Key': msg.key.isPayloadNull ? 'Null' : `${titleCase(msg.key.encoding)} (${prettyBytes(msg.key.size)})`,
        'Value': msg.value.isPayloadNull ? 'Null' : `${titleCase(msg.value.encoding)} (${msg.value.schemaId > 0 ? `${msg.value.schemaId} / ` : ''}${prettyBytes(msg.value.size)})`,
        'Headers': msg.headers.length > 0 ? `${msg.headers.length}` : 'No headers set',
        'Compression': msg.compression,
        'Transactional': msg.isTransactional ? 'true' : 'false',
        // "Producer ID": "(msg.producerId)",
    };

    if (msg.value.schemaId) {
        data['Schema'] = <MessageSchema schemaId={msg.value.schemaId} />
    }

    return <div style={{ display: 'flex', flexWrap: 'wrap', fontSize: '0.75rem', gap: '1em 3em', color: 'rgba(0, 0, 0, 0.8)', margin: '1em 0em 1.5em .3em' }}>
        {Object.entries(data).map(([k, v]) => <React.Fragment key={k}>
            <div style={{ display: 'flex', rowGap: '.4em', flexDirection: 'column', fontFamily: 'Open Sans' }}>
                <div style={{ fontWeight: 600 }}>{k}</div>
                <div style={{ color: 'rgba(0, 0, 0, 0.6)', }}>{v}</div>
            </div>
        </React.Fragment>)}
    </div>;
});

const MessageSchema = observer((p: { schemaId: number }) => {

    const subjects = api.schemaUsagesById.get(p.schemaId);
    if (!subjects || subjects.length == 0) {
        api.refreshSchemaUsagesById(p.schemaId);
        return <>
            ID {p.schemaId} (unknown subject)
        </>;
    }

    const s = subjects[0];
    return <>
        <Link as={ReactRouterLink} to={`/schema-registry/subjects/${encodeURIComponent(s.subject)}?version=${s.version}`}>
            {s.subject} (version {s.version})
        </Link>
    </>
});

const MessageHeaders = observer((props: { msg: TopicMessage; }) => {
    return <div className="messageHeaders">
        <div>
            <DataTable<{key: string, value: Payload}>
                data={props.msg.headers}
                columns={[
                    {
                        size: 200, header: 'Key', accessorKey: 'key',
                        cell: ({row: {original: {key: headerKey}}}) => <span className="cellDiv" style={{ width: 'auto' }}>
                            {headerKey
                                ? <Ellipsis>{toSafeString(headerKey)}</Ellipsis>
                                : renderEmptyIcon('Empty Key')}
                        </span>
                    },
                    {
                        size: Infinity, header: 'Value', accessorKey: 'value',
                        cell: ({row: {original: {value: headerValue}}}) => {
                            if (typeof headerValue.payload === 'undefined') return renderEmptyIcon('"undefined"');
                            if (headerValue.payload === null) return renderEmptyIcon('"null"');
                            if (typeof headerValue.payload === 'number') return <span>{String(headerValue.payload)}</span>;

                            if (typeof headerValue.payload === 'string')
                                return <span className="cellDiv">{headerValue.payload}</span>;

                            // object
                            return <span className="cellDiv">{toSafeString(headerValue.payload)}</span>;
                        },
                    },
                    {
                        size: 120, header: 'Encoding', accessorKey: 'value',
                        cell: ({row: {original: {value: payload}}}) => <span className="nowrap">{payload.encoding}</span>
                    },
                ]}
<<<<<<< HEAD
                subComponent={({row: {original: header}}) => {
                    return typeof header.value?.payload !== 'object'
=======
                expandable={{
                    rowExpandable: header =>
                        (typeof header.value?.payload === 'object' && header.value?.payload != null) // expandable when object
                        || (typeof header.value?.payload === 'string' // or if it's a string (longer than 20ch, or includes linebreak)
                            && (header.value.payload.length > 20 || header.value.payload.includes('\n'))), // names of 'value' and 'payload' should be swapped; but has to be fixed in backend
                    expandIconColumnIndex: 1,
                    expandRowByClick: true,
                    expandedRowRender: header => typeof header.value?.payload !== 'object'
>>>>>>> 2c7d4c6a
                        ? <div className="codeBox" style={{ margin: '0', width: '100%' }}>{toSafeString(header.value.payload)}</div>
                        : <KowlJsonView src={header.value.payload as object} style={{ margin: '2em 0' }} />
                }}
            />
        </div>
    </div>;
});


const ColumnSettings: FC<{ getShowDialog: () => boolean; setShowDialog: (val: boolean) => void }> = observer(({ getShowDialog, setShowDialog }) =>
(
    <Modal isOpen={getShowDialog()} onClose={() => {
        setShowDialog(false);
    }}>
        <ModalOverlay />
        <ModalContent minW="4xl">
            <ModalHeader>
                Column Settings
            </ModalHeader>
            <ModalCloseButton />
            <ModalBody>
                <Paragraph>
                    <Text>
                        Click on the column field on the text field and/or <b>x</b> on to remove it.<br />
                    </Text>
                </Paragraph>
                <Box py={6} px={4} bg="rgba(200, 205, 210, 0.16)" borderRadius="4px">
                    <ColumnOptions tags={uiState.topicSettings.previewColumnFields} />
                </Box>
                <Box mt="1em">
                    <Text mb={2}>More Settings</Text>
                    <Box>
                        <OptionGroup<TimestampDisplayFormat>
                            label="Timestamp"
                            options={{
                                'Local DateTime': 'default',
                                'Unix DateTime': 'unixTimestamp',
                                'Relative': 'relative',
                                'Local Date': 'onlyDate',
                                'Local Time': 'onlyTime',
                                'Unix Millis': 'unixMillis',
                            }}
                            value={uiState.topicSettings.previewTimestamps}
                            onChange={e => uiState.topicSettings.previewTimestamps = e}
                        />
                    </Box>
                </Box>
            </ModalBody>
            <ModalFooter gap={2}>
                <Button onClick={() => {
                    setShowDialog(false)
                }} colorScheme="red">Close</Button>
            </ModalFooter>
        </ModalContent>
    </Modal>
));


@observer
class ColumnOptions extends Component<{ tags: ColumnList[]; }> {

    defaultColumnList: ColumnList[] = [
        { title: 'Offset', dataIndex: 'offset' },
        { title: 'Partition', dataIndex: 'partitionID' },
        { title: 'Timestamp', dataIndex: 'timestamp' },
        { title: 'Key', dataIndex: 'key' },
        // { title: 'Headers', dataIndex: 'headers' },
        { title: 'Value', dataIndex: 'value' },
        { title: 'Size', dataIndex: 'size' }, // size of the whole message is not available (bc it was a bad guess), might be added back later
    ];

    render() {
        const value = uiState.topicSettings.previewColumnFields.map(column => ({
            label: column.title,
            value: column.dataIndex
        }));

        return (
            <Select<ColumnList['dataIndex']>
                isMulti
                options={this.defaultColumnList.map((column: ColumnList) => ({
                    label: column.title,
                    value: column.dataIndex,
                }))}
                defaultValue={value}
                value={value}
                // @ts-ignore
                onChange={this.handleColumnListChange}
            />
        )
    }

    handleColumnListChange = (newValue: Array<{ value: string }>) => {
        const values: string[] = newValue.map(({ value }) => value)
        if (!values.length) {
            uiState.topicSettings.previewColumnFields = [];
        } else {
            const columnsSelected = values
                .map(value => this.defaultColumnList.find(columnList => columnList.dataIndex === value))
                .filter(columnList => !!columnList) as ColumnList[];
            uiState.topicSettings.previewColumnFields = columnsSelected;
        }
    };
}

const makeHelpEntry = (title: string, content: ReactNode, popTitle?: string): ReactNode => (
    <Popover key={title} trigger="click" hideCloseButton title={popTitle} content={<Box maxW="600px">{content}</Box>} size="auto">
        <Button variant="link" size="small" style={{ fontSize: '1.2em' }}>
            {title}
        </Button>
    </Popover>
);

// TODO Explain:
// - multiple filters are combined with &&
// - 'return' is optional if you only have an expression! as is ';'
// - more examples for 'value', along with 'find(...)'
const helpEntries = [
    makeHelpEntry('Basics', <ul style={{ margin: 0, paddingInlineStart: '15px' }}>
        <li>The filter code is a javascript function body (click 'parameters' to see what arguments are available)</li>
        <li>Return true to allow a message, return false to discard the message.</li>
        <li>You can omit the 'return' keyword if your filter is just an 'expression'</li>
        <li>If you have multiple active filters, they're combined with 'and'. Meaning that ALL filters a message is tested on must return true for it to be passed to the frontend.</li>
        <li>The context is re-used between messages, but every partition has its own context</li>
    </ul>),
    makeHelpEntry('Parameters', <ul style={{ margin: 0, paddingInlineStart: '15px' }}>
        <li><span className="codeBox">offset</span> (number)</li>
        <li><span className="codeBox">partitionID</span> (number)</li>
        <li><span className="codeBox">key</span> (string)</li>
        <li><span className="codeBox">value</span> (object)</li>
        <li><span className="codeBox">headers</span> (object)</li>
    </ul>),
    makeHelpEntry('Examples', <ul style={{ margin: 0, paddingInlineStart: '15px' }}>
        <li style={{ margin: '1em 0' }}><span className="codeBox">offset &gt; 10000</span></li>
        <li style={{ margin: '1em 0' }}><span className="codeBox">value != null</span> Skips tombstone messages</li>
        <li style={{ margin: '1em 0' }}><span className="codeBox">if (key == 'example') return true</span></li>
        <li style={{ margin: '1em 0' }}><span className="codeBox">headers.myVersionHeader &amp;&amp; (headers.myVersionHeader &gt;&eq; 2)</span> Only messages that have a header entry like {'{key: "myVersionHeader", "value:" 12345}'}</li>
        <li style={{ margin: '1em 0' }}><span className="codeBox">return (partitionID == 2) &amp;&amp; (value.someProperty == 'test-value')</span></li>
        <li style={{ margin: '1em 0' }}><div style={{ border: '1px solid #ccc', borderRadius: '4px' }}><img src={filterExample1} alt="Filter Example 1" loading="lazy" /></div></li>
        <li style={{ margin: '1em 0' }}><div style={{ border: '1px solid #ccc', borderRadius: '4px' }}><img src={filterExample2} alt="Filter Example 2" loading="lazy" /></div></li>
    </ul>),
].genericJoin((_last, _cur, curIndex) => <div key={'separator_' + curIndex} style={{ display: 'inline', borderLeft: '1px solid #0003' }} />);

@observer
class MessageSearchFilterBar extends Component {
    /*
    todo:
        - does a click outside of the editor mean "ok" or "cancel"?
            - maybe don't allow closing by clicking outside?
            - ok: so we can make quick changes
        - maybe submit the code live, show syntax errors below
        - maybe havee a button that runs the code against the newest message?
     */

    @observable currentFilter: FilterEntry | null = null;
    currentFilterBackup: string | null = null; // json of 'currentFilter'
    currentIsNew = false; // true: 'onCancel' must remove the filter again

    @observable hasChanges = false; // used by editor; shows "revert changes" when true

    constructor(p: any) {
        super(p);
        makeObservable(this);
    }

    render() {
        const settings = uiState.topicSettings.searchParams;

        return <div className={styles.filterbar}>


            <div className={styles.filters}>
                {/* Existing Tags List  */}
                {settings.filters?.map(e =>
                    <Tag
                        style={{ userSelect: 'none' }}
                        className={e.isActive ? 'filterTag' : 'filterTag filterTagDisabled'}
                        key={e.id}
                    >
                        <SettingOutlined
                            className="settingIconFilter"
                            onClick={() => {
                                this.currentIsNew = false;
                                this.currentFilterBackup = toJson(e);
                                this.currentFilter = e;
                                this.hasChanges = false;
                            }}
                        />
                        <TagLabel onClick={() => e.isActive = !e.isActive}
                            mx="2"
                            height="100%"
                            display="inline-flex"
                            alignItems="center"
                            border="0px solid hsl(0 0% 85% / 1)"
                            borderWidth="0px 1px"
                            px="6px"
                            textDecoration={e.isActive ? '' : 'line-through'}
                        >
                            {e.name ? e.name : (e.code ? e.code : 'New Filter')}
                        </TagLabel>
                        <TagCloseButton onClick={() => settings.filters.remove(e)} m="0" px="1" opacity={1} />
                    </Tag>
                )}

                {/* Add Filter Button */}
                <Tag onClick={() => transaction(() => {
                    this.currentIsNew = true;
                    this.currentFilterBackup = null;
                    this.currentFilter = new FilterEntry();
                    this.hasChanges = false;
                    settings.filters.push(this.currentFilter);
                })}>
                    <span style={{ cursor: 'pointer' }}>
                        <PlusIcon size="small" />
                    </span>
                    {/* <span>New Filter</span> */}
                </Tag>
            </div>

            {api.messageSearchPhase === null || api.messageSearchPhase === 'Done'
                ? (
                    <div className={styles.metaSection}>
                        <span><DownloadOutlined className={styles.bytesIcon} /> {prettyBytes(api.messagesBytesConsumed)}</span>
                        <span className={styles.time}><ClockCircleOutlined className={styles.timeIcon} /> {api.messagesElapsedMs ? prettyMilliseconds(api.messagesElapsedMs) : ''}</span>
                    </div>
                )
                : (
                    <div className={`${styles.metaSection} ${styles.isLoading}`}>
                        <span className={`spinner ${styles.spinner}`} />
                        <span className={`pulsating ${styles.spinnerText}`}>Fetching data...</span>
                    </div>
                )
            }


            <Modal isOpen={this.currentFilter !== null} onClose={() => this.currentFilter = null}>
                <ModalOverlay />
                <ModalContent minW="4xl">
                    <ModalHeader>
                        Edit Filter
                    </ModalHeader>
                    <ModalBody>
                        {this.currentFilter && <Flex gap={4} flexDirection="column">
                            <Label text="Display Name">
                                <Input
                                    style={{ padding: '2px 8px' }}
                                    value={this.currentFilter!.name}
                                    onChange={e => {
                                        this.currentFilter!.name = e.target.value;
                                        this.hasChanges = true;
                                    }}
                                    placeholder="will be shown instead of the code"
                                    size="small" />
                            </Label>

                            {/* Code Box */}
                            <Label text="Filter Code">
                                <FilterEditor
                                    value={this.currentFilter!.code}
                                    onValueChange={(code, transpiled) => {
                                        this.currentFilter!.code = code;
                                        this.currentFilter!.transpiledCode = transpiled;
                                        this.hasChanges = true;
                                    }}
                                />
                            </Label>

                            {/* Help Bar */}
                            <Text fontSize="sm" color="gray.700" fontWeight={300}>Help: {helpEntries}</Text>

                        </Flex>}
                    </ModalBody>
                    <ModalFooter>
                        <Box display="flex" gap={4} alignItems="center" justifyContent="flex-end">
                            <Text fontSize="xs" color="gray.500">
                                Changes are saved automatically
                            </Text>
                            {this.hasChanges && <Button variant="outline" colorScheme="red" onClick={() => this.revertChanges()}>Revert Changes</Button>}
                            <Button onClick={() => this.currentFilter = null}>Close</Button>
                        </Box>
                    </ModalFooter>
                </ModalContent>
            </Modal>
        </div>;
    }

    revertChanges() {
        if (this.currentFilter && this.currentFilterBackup) {
            const restored = JSON.parse(this.currentFilterBackup);
            if (restored)
                Object.assign(this.currentFilter, restored);
            this.hasChanges = false;
        }
    }
}

function renderEmptyIcon(tooltipText?: string) {
    if (!tooltipText) tooltipText = 'Empty';
    return (
        <Tooltip label={tooltipText} openDelay={1} placement="top" hasArrow>
            <span style={{ opacity: 0.66, marginLeft: '2px' }}>
                <SkipIcon />
            </span>
        </Tooltip>
    );
}

function hasDeleteRecordsPrivilege(allowedActions: Array<TopicAction>) {
    return allowedActions.includes('deleteTopicRecords') || allowedActions.includes('all');
}

function DeleteRecordsMenuItem(key: string, isCompacted: boolean, allowedActions: Array<TopicAction>, onClick: () => void) {
    const isEnabled = !isCompacted && hasDeleteRecordsPrivilege(allowedActions) && isSupported(Feature.DeleteRecords);

    let errorText: string | undefined;
    if (isCompacted) errorText = 'Records on Topics with the \'compact\' cleanup policy cannot be deleted.';
    else if (!hasDeleteRecordsPrivilege(allowedActions)) errorText = 'You\'re not permitted to delete records on this topic.';
    else if (!isSupported(Feature.DeleteRecords)) errorText = 'The cluster doesn\'t support deleting records.';

    let content: JSX.Element | string = 'Delete Records';
    if (errorText)
        content = (
            <Tooltip label={errorText} placement="top" hasArrow>
                {content}
            </Tooltip>
        );

    return (
        <MenuItem key={key} isDisabled={!isEnabled} onClick={onClick}>
            {content}
        </MenuItem>
    );
}

function createPublishRecordsModal(parent: TopicMessageView) {
    return createAutoModal({
        modalProps: {
            title: 'Produce Message',
            style: { width: '80%', minWidth: '690px', maxWidth: '1000px' },
            centered: true,

            okText: 'Publish',

            closable: false,
            keyboard: false,
            maskClosable: false,
        },
        onCreate: (showArg: { topicName: string; }) => {
            return observable({
                topic: showArg.topicName,
                partition: -1, // -1 = auto
                compressionType: CompressionType.UNCOMPRESSED,
                encodingType: uiState.topicSettings.produceRecordEncoding || 'json',

                key: {
                    data: '',
                    encoding: PayloadEncoding.TEXT,
                },
                value: {
                    data: '',
                    encoding: PayloadEncoding.TEXT,
                },
                headers: [{ key: '', value: '' }],
            } as PublishMessageModalProps['state']);
        },
        onOk: async state => {

            // todo: previously we had a JSON.parse() call here when the encoding was set to json
            // The idea was to checking if its valid json, by simply trying to parse it (so we didn't want the result, just the "error checking")
            // Maybe we want to reintroduce this later

            const req = new PublishMessageRequest();
            req.topic = state.topic;
            req.partitionId = state.partition;
            req.compression = state.compressionType;
            // req.useTransactions =

            // Headers
            for (const h of state.headers) {
                if (!h.value && !h.value)
                    continue;
                const kafkaHeader = new KafkaRecordHeader();
                kafkaHeader.key = h.key;
                kafkaHeader.value = new TextEncoder().encode(h.value);
                req.headers.push(kafkaHeader);
            }

            // Key

            // Value
            if (state.value.encoding != PayloadEncoding.NULL) {
                req.value = new PublishMessagePayloadOptions();
                req.value.data = new TextEncoder().encode(state.value.data);
                req.value.encoding = state.value.encoding as PayloadEncoding;
                req.value.schemaId = state.value.schemaId;
                req.value.index = state.value.protobufIndex;
            }


            // Send request
            const result = await api.publishMessage(req);

            return <>Record published on partition <span className="codeBox">{result.partitionId}</span> with offset <span className="codeBox">{Number(result.offset)}</span></>
        },
        onSuccess: (_state) => {
            parent.props.refreshTopicData(true);
            parent.searchFunc('auto');
        },
        content: (state) => <PublishMessagesModalContent state={state} />,
    })

}
<|MERGE_RESOLUTION|>--- conflicted
+++ resolved
@@ -11,12 +11,8 @@
 
 import { ClockCircleOutlined, DeleteOutlined, DownloadOutlined, SettingOutlined } from '@ant-design/icons';
 import { DownloadIcon, KebabHorizontalIcon, PlusIcon, SkipIcon, SyncIcon, XCircleIcon } from '@primer/octicons-react';
-<<<<<<< HEAD
-import { DatePicker, Radio } from 'antd';
-=======
 import { ConfigProvider, DatePicker, Radio, Table, Typography } from 'antd';
 import { ColumnProps } from 'antd/lib/table';
->>>>>>> 2c7d4c6a
 import { SortOrder } from 'antd/lib/table/interface';
 import Paragraph from 'antd/lib/typography/Paragraph';
 import { action, autorun, computed, IReactionDisposer, makeObservable, observable, transaction, untracked } from 'mobx';
@@ -39,13 +35,8 @@
 import { toJson } from '../../../../utils/jsonUtils';
 import { editQuery } from '../../../../utils/queryHelper';
 import { Ellipsis, Label, navigatorClipboardErrorHandler, numberToThousandsString, OptionGroup, StatusIndicator, TimestampDisplay, toSafeString } from '../../../../utils/tsxUtils';
-<<<<<<< HEAD
-import { cullText, encodeBase64, prettyBytes, prettyMilliseconds, titleCase } from '../../../../utils/utils';
+import { base64FromUInt8Array, cullText, encodeBase64, prettyBytes, prettyMilliseconds, titleCase } from '../../../../utils/utils';
 import { range } from '../../../misc/common';
-=======
-import { base64FromUInt8Array, cullText, encodeBase64, prettyBytes, prettyMilliseconds, titleCase } from '../../../../utils/utils';
-import { makePaginationConfig, range, sortField } from '../../../misc/common';
->>>>>>> 2c7d4c6a
 import { KowlJsonView } from '../../../misc/KowlJsonView';
 import DeleteRecordsModal from '../DeleteRecordsModal/DeleteRecordsModal';
 import { PublishMessageModalProps, PublishMessagesModalContent } from '../PublishMessagesModal/PublishMessagesModal';
@@ -53,24 +44,17 @@
 import styles from './styles.module.scss';
 import createAutoModal from '../../../../utils/createAutoModal';
 import { CollapsedFieldProps } from '@textea/json-viewer';
-<<<<<<< HEAD
-import { Alert, AlertIcon, Box, Button, Code, DataTable, Empty, Flex, Input, InputGroup, Link, Menu, MenuButton, MenuItem, MenuList, Modal, ModalBody, ModalCloseButton, ModalContent, ModalFooter, ModalHeader, ModalOverlay, Popover, SearchField, Select, Switch, Tabs as RpTabs, Tag, TagCloseButton, TagLabel, Text, Tooltip, useToast, VStack } from '@redpanda-data/ui';
-=======
-import { Alert, AlertIcon, Button, Empty, Flex, Input, InputGroup, Link, Menu, MenuButton, MenuItem, MenuList, Modal, ModalBody, ModalCloseButton, ModalContent, ModalFooter, ModalHeader, ModalOverlay, Popover, SearchField, Select, Switch, Tabs as RpTabs, Tag, TagCloseButton, TagLabel, Text, Tooltip, useToast, VStack, Box, AlertDescription, AlertTitle, Heading, Checkbox } from '@redpanda-data/ui';
->>>>>>> 2c7d4c6a
+import { Alert, AlertIcon, Box, Button, Empty, Code, DataTable, Flex, Input, InputGroup, Link, Menu, MenuButton, MenuItem, MenuList, Modal, ModalBody, ModalCloseButton, ModalContent, ModalFooter, ModalHeader, ModalOverlay, Popover, SearchField, Select, Switch, Tabs as RpTabs, Tag, TagCloseButton, TagLabel, Text, Tooltip, useToast, VStack, AlertDescription, AlertTitle, Heading, Checkbox } from '@redpanda-data/ui';
 import { MdExpandMore } from 'react-icons/md';
 import { SingleSelect } from '../../../misc/Select';
 import { isServerless } from '../../../../config';
 import { Link as ReactRouterLink } from 'react-router-dom';
-<<<<<<< HEAD
-import { ColumnDef } from '@tanstack/react-table';
-import { CogIcon } from '@heroicons/react/solid';
-=======
 import { PublishMessagePayloadOptions, PublishMessageRequest } from '../../../../protogen/redpanda/api/console/v1alpha1/publish_messages_pb';
 import { CompressionType, KafkaRecordHeader, PayloadEncoding } from '../../../../protogen/redpanda/api/console/v1alpha1/common_pb';
 import { appGlobal } from '../../../../state/appGlobal';
 import { WarningIcon } from '@chakra-ui/icons';
->>>>>>> 2c7d4c6a
+import { ColumnDef } from '@tanstack/react-table';
+import { CogIcon } from '@heroicons/react/solid';
 
 interface TopicMessageViewProps {
     topic: Topic;
@@ -563,18 +547,7 @@
                 Save Messages
             </Button>
 
-<<<<<<< HEAD
-            <SaveMessagesDialog messages={this.downloadMessages} onClose={() => this.downloadMessages = null}/>
-=======
-                <SaveMessagesDialog messages={this.downloadMessages} onClose={() => this.downloadMessages = null} onRequireRawPayload={() => this.executeMessageSearch(true)} />
-
-                {
-                    (this.messageSource?.data?.length > 0) &&
-                    <PreviewSettings getShowDialog={() => showPreviewSettings} setShowDialog={s => setShowPreviewSettings(s)} />
-                }
-
-                <ColumnSettings getShowDialog={() => this.showColumnSettings} setShowDialog={s => this.showColumnSettings = s} />
->>>>>>> 2c7d4c6a
+            <SaveMessagesDialog messages={this.downloadMessages} onClose={() => this.downloadMessages = null}onRequireRawPayload={() => this.executeMessageSearch(true)} />
 
             {
                 (this.messageSource?.data?.length > 0) &&
@@ -1286,19 +1259,8 @@
                         cell: ({row: {original: {value: payload}}}) => <span className="nowrap">{payload.encoding}</span>
                     },
                 ]}
-<<<<<<< HEAD
                 subComponent={({row: {original: header}}) => {
                     return typeof header.value?.payload !== 'object'
-=======
-                expandable={{
-                    rowExpandable: header =>
-                        (typeof header.value?.payload === 'object' && header.value?.payload != null) // expandable when object
-                        || (typeof header.value?.payload === 'string' // or if it's a string (longer than 20ch, or includes linebreak)
-                            && (header.value.payload.length > 20 || header.value.payload.includes('\n'))), // names of 'value' and 'payload' should be swapped; but has to be fixed in backend
-                    expandIconColumnIndex: 1,
-                    expandRowByClick: true,
-                    expandedRowRender: header => typeof header.value?.payload !== 'object'
->>>>>>> 2c7d4c6a
                         ? <div className="codeBox" style={{ margin: '0', width: '100%' }}>{toSafeString(header.value.payload)}</div>
                         : <KowlJsonView src={header.value.payload as object} style={{ margin: '2em 0' }} />
                 }}
