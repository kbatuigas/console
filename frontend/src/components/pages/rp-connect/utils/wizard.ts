--- conflicted
+++ resolved
@@ -1,15 +1,15 @@
 import { toast } from 'sonner';
 
-type StepSubmissionResult = {
+interface StepSubmissionResult {
   success: boolean;
   message?: string; // Success or error message
   error?: string; // Detailed error for debugging
-};
+}
 
-export type BaseStepRef = {
+export interface BaseStepRef {
   triggerSubmit: () => Promise<StepSubmissionResult>;
   isLoading: boolean;
-};
+}
 
 /**
  * Handles step submission results with success feedback only
@@ -40,26 +40,22 @@
  * @param value - The value to check
  * @returns true if the value is null, undefined, or empty string
  */
-export const isEmpty = (value: string | null | undefined): boolean => value == null || value === '';
+export const isEmpty = (value: string | null | undefined): boolean => {
+  return value == null || value === '';
+};
 
 /**
  * Checks if a value has content (not null, undefined, or empty string)
  * @param value - The value to check
  * @returns true if the value has content
  */
-export const hasValue = (value: string | null | undefined): boolean => !isEmpty(value);
+export const hasValue = (value: string | null | undefined): boolean => {
+  return !isEmpty(value);
+};
 
-<<<<<<< HEAD
-export const WizardStep = {
-  ADD_CONNECTOR: 'add-connector-step',
-  ADD_TOPIC: 'add-topic-step',
-  ADD_USER: 'add-user-step',
-} as const;
-=======
 export enum WizardStep {
   ADD_INPUT = 'add-input-step',
   ADD_OUTPUT = 'add-output-step',
   ADD_TOPIC = 'add-topic-step',
   ADD_USER = 'add-user-step',
-}
->>>>>>> 1387af9f
+}