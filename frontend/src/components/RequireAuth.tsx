--- conflicted
+++ resolved
@@ -1,20 +1,14 @@
 import { observer } from 'mobx-react';
 import { Component, type ReactNode } from 'react';
 import { Route, Switch } from 'react-router-dom';
-<<<<<<< HEAD
 import { api, handleExpiredLicenseError } from '../state/backendApi';
-import { UserData } from '../state/restInterfaces';
-=======
-import { api } from '../state/backendApi';
 import type { UserData } from '../state/restInterfaces';
->>>>>>> 7941b8a9
 import { featureErrors } from '../state/supportedFeatures';
 import { uiState } from '../state/uiState';
 import { AppFeatures, IsDev, getBasePath } from '../utils/env';
 import fetchWithTimeout from '../utils/fetchWithTimeout';
 import Login from './misc/login';
 import LoginCompletePage from './misc/login-complete';
-import { appGlobal } from '../state/appGlobal';
 
 @observer
 export default class RequireAuth extends Component<{ children: ReactNode }> {
@@ -57,42 +51,8 @@
       return preLogin;
     }
 
-<<<<<<< HEAD
-            fetchWithTimeout('./api/users/me', 10 * 1000).then(async r => {
-                if (r.ok) {
-                    devPrint('user fetched');
-                    api.userData = await r.json() as UserData;
-                } else if (r.status == 401) { // unauthorized / not logged in
-                    devPrint('not logged in');
-                    api.userData = null;
-                } else if (r.status == 404) { // not found: server must be non-business version
-                    devPrint('frontend is configured as business-version, but backend is non-business-version -> will create a local fake user for debugging');
-                    uiState.isUsingDebugUserLogin = true;
-                    api.userData = {
-                        canViewConsoleUsers: false,
-                        canListAcls: true,
-                        canListQuotas: true,
-                        canPatchConfigs: true,
-                        canReassignPartitions: true,
-                        canCreateSchemas: true,
-                        canDeleteSchemas: true,
-                        canManageSchemaRegistry: true,
-                        canViewSchemas: true,
-                        canListTransforms: true,
-                        canCreateTransforms: true,
-                        canDeleteTransforms: true,
-                        canViewDebugBundle: true,
-                        seat: null as any,
-                        user: { providerID: -1, providerName: 'debug provider', id: 'debug', internalIdentifier: 'debug', meta: { avatarUrl: '', email: '', name: 'local fake user for debugging' } }
-                    };
-                } else if (r.status === 403) {
-                    void handleExpiredLicenseError(r)
-                }
-            });
-=======
     if (api.userData === undefined) {
       devPrint('user is undefined (probably a fresh page load)');
->>>>>>> 7941b8a9
 
       fetchWithTimeout('./api/users/me', 10 * 1000).then(async (r) => {
         if (r.ok) {
@@ -121,6 +81,7 @@
             canListTransforms: true,
             canCreateTransforms: true,
             canDeleteTransforms: true,
+            canViewDebugBundle: true,
             seat: null as any,
             user: {
               providerID: -1,
@@ -130,6 +91,8 @@
               meta: { avatarUrl: '', email: '', name: 'local fake user for debugging' },
             },
           };
+        } else if (r.status === 403) {
+          void handleExpiredLicenseError(r)
         }
       });
 
