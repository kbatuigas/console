--- conflicted
+++ resolved
@@ -34,10 +34,7 @@
 }
 
 const seen = new Set();
-<<<<<<< HEAD
-=======
 // Serialize object to json, handling reference loops gracefully
->>>>>>> c9b59ff7
 export function ToJson(obj: any, space?: string | number | undefined): string {
     seen.clear();
     try {
@@ -302,21 +299,12 @@
     for (let key in obj) {
 
         const value = obj[key];
-<<<<<<< HEAD
 
         // property match?
         const isMatch = caseSensitive
             ? key === name
             : collator.compare(name, key) === 0;
 
-=======
-
-        // property match?
-        const isMatch = caseSensitive
-            ? key === name
-            : collator.compare(name, key) === 0;
-
->>>>>>> c9b59ff7
         //console.log(`[${key}] match=${isMatch} type=${typeof value} value=${value}`);
 
         if (isMatch)
