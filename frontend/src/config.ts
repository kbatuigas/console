--- conflicted
+++ resolved
@@ -89,32 +89,20 @@
 
 export const setConfig = ({ fetch, urlOverride, jwt, isServerless, ...args }: SetConfigArguments) => {
     const assetsUrl = urlOverride?.assets === 'WEBPACK' ? String(__webpack_public_path__).removeSuffix('/') : urlOverride?.assets;
-<<<<<<< HEAD
-
-    // We need to wait to make sure that we have the right Authorization headers set so that fetch can succeed.
-    if (typeof window !== 'undefined') {
-        Object.assign(config, {
-            jwt,
-            isServerless,
-            websocketBasePath: getWebsocketBasePath(urlOverride?.ws),
-            restBasePath: getRestBasePath(urlOverride?.rest),
-            fetch: fetch ?? window.fetch.bind(window),
-            assetsPath: assetsUrl ?? getBasePath(),
-            ...args,
-        });
-    }
-=======
-    Object.assign(config, {
-        jwt,
-        isServerless,
-        websocketBasePath: getWebsocketBasePath(urlOverride?.ws),
-        restBasePath: getRestBasePath(urlOverride?.rest),
-        fetch: fetch ?? window.fetch.bind(window),
-        assetsPath: assetsUrl ?? getBasePath(),
-        grpcBase: urlOverride?.grpc ?? getBasePath(),
-        ...args,
-    });
->>>>>>> eaaa3d18
+
+        // We need to wait to make sure that we have the right Authorization headers set so that fetch can succeed.
+        if (typeof window !== 'undefined') {
+            Object.assign(config, {
+                jwt,
+                isServerless,
+                websocketBasePath: getWebsocketBasePath(urlOverride?.ws),
+                restBasePath: getRestBasePath(urlOverride?.rest),
+                fetch: fetch ?? window.fetch.bind(window),
+                assetsPath: assetsUrl ?? getBasePath(),
+                grpcBase: urlOverride?.grpc ?? getBasePath(),
+                ...args,
+            });
+        }
 
     return config;
 };
