body {
    margin: 0;
    font-family: -apple-system, BlinkMacSystemFont, "Segoe UI", "Roboto", "Oxygen", "Ubuntu", "Cantarell", "Fira Sans", "Droid Sans", "Helvetica Neue", sans-serif;
    -webkit-font-smoothing: antialiased;
    -moz-osx-font-smoothing: grayscale;
    list-style-type: none;
    
    background: #f0f2f5;
}

code {
    font-family: source-code-pro, Menlo, Monaco, Consolas, "Courier New", monospace;
}

.scroll-on-hover-y {
    overflow-y: hidden;
    overflow-x: hidden;
}

.scroll-on-hover-y:hover {
    overflow-y: auto;
}

.cell {
    position: absolute;
    top: 0;
    right: 0;
    bottom: 0;
    left: 0;
    box-sizing: border-box;
    display: block;
    width: 100%;
}

.cell-overflow {
    box-sizing: border-box;
    overflow: hidden;
    text-overflow: ellipsis;
    white-space: nowrap;
}

.cellDiv {
    display: inline-block;
    padding-right: 2em;
    width: 0;
    min-width: 100%;
    overflow: hidden;
    text-overflow: ellipsis;
    white-space: nowrap;
    vertical-align: text-bottom;
}

/*
	Fixes for react-json-view
*/

/* remove the unneccesary fold-button at the root */

/* .react-json-view>div>div>div>span:first-of-type {
	display: none;
}

.react-json-view>div>div>div>span:last-of-type {
	display: none;
} */

/* - Last two selectors fix the faulty indenting when there's a fold-button */

.icon-container {
    position: absolute;
    width: auto;
    transform: translateX(-85%);
}

span>.icon-container~span {
    display: inline !important;
}

/* - fix root indenting */

/* .react-json-view>div>div>div>div>div>div {
	padding-left: 1em !important;
	border-left: 0 !important;
} */

.react-json-view {
    padding-left: 1em;
}

.hoverButton {
    border-color: transparent;
    box-shadow: none;
}

.hoverButton:hover .ant-avatar {
    border-radius: 4px;
    border-top-left-radius: 0px;
    border-bottom-left-radius: 0px;
}

.showOnHover {
    opacity: 0.2;
}

.showOnHover:hover {
    opacity: 1;
}

.spinner {
    width: 100%;
    height: 100%;
    border-radius: 100%;
    display: inline-block;
    /* margin: auto;
	position: absolute;
	left: 0;
	right: 0;
	top: 0;
	bottom: 0;
	margin: auto; */
}

.spinner {
    border: 3px solid transparent;
    border-bottom-color: hsl(205, 100%, 50%);
    border-top-color: hsl(205, 100%, 50%);
    animation: rotate 0.7s linear 0s infinite;
}

@keyframes rotate {
    from {
        transform: rotate(0deg);
    }
    to {
        transform: rotate(360deg);
    }
}

.pulsating {
    animation: pulse 0.5s linear 0s infinite;
}

@keyframes pulse {
    from {
        opacity: 1.0;
    }
    50% {
        opacity: 0.5;
    }
    to {
        transform: 1.0;
    }
}

.fadeIn {
    animation: fadeIn 0.4s ease-out;
}

@keyframes fadeIn {
    from {
        opacity: 0;
    }
    to {
        opacity: 1;
    }
}

.menu-divider-group-title {
    color: transparent;
    height: 1px;
    background: #fff2;
    /* margin: 1em; */
    text-overflow: clip;
    /* font-size: 0; */
    transition: all 0.3s ease-out 0s;
}

.menu-divider {
    color: transparent;
    height: 1px;
    background: #fff2;
    text-overflow: clip;
    transition: all 0.3s ease-out 0s;
    margin: 1em 1em;
}

.cursor-pointer {
    cursor: pointer;
}

.hoverLink:hover {
    cursor: pointer;
    color: hsl(205, 100%, 50%);
}

.pureDisplayRow {
    color: inherit;
}

.ant-table-middle>.ant-table-content>.ant-table-body>table>.ant-table-tbody>tr>td {
    padding: 8px 8px;
}

.ant-table-middle>.ant-table-content>.ant-table-body>table>.ant-table-thead>tr>th {
    padding: 12px 8px;
}

.ant-table-tbody>tr:hover>td {
    transition-duration: 0s, 0s !important;
}

.ant-table-tbody>tr>td {
    transition-duration: 0s, 0s !important;
}

/* Don't clip animated page headers */

.ant-page-header-heading {
    overflow: visible;
}

.ant-table-tbody>tr:hover:not(.ant-table-row-selected), .pureDisplayRow>td {
    background-color: initial !important;
}

.ant-pagination-total-text {
    font-size: 13px;
    opacity: 80%;
}

.ant-pagination-item {
    border-color: transparent;
    background-color: transparent;
}

.ant-table-pagination.ant-pagination {
    margin-bottom: 4px;
}

/* .ant-pagination-item a {
    color: hsl(205, 100%, 55%)
}
*/

.ant-pagination-item-active a {
    font-weight: bold;
    cursor: default;
}

.fadeIn3d {
    opacity: 1;
    transform: translateY(0) perspective(10em) rotateX(0) scale(1, 1);
    transition: all 0.15s ease-out;
}

.fadeOut3d {
    opacity: 0;
    transform: translateY(.1em) perspective(6em) rotateX(30deg) scale(0.85, 0.85);
    transition: all 0.1s ease-out;
}

.query-form {
    margin-bottom: 1em;
}

.error-list {
    padding: 2em;
    margin: 1em 0;
    background: hsla(205, 15%, 90%, 1);
    border-radius: 6px;
}

.codeBox {
    margin-top: 1em;
    margin-bottom: 0;
    padding: 0.2em 0.4em 0.1em;
    font-size: 85%;
    background: rgb(241, 241, 241);
    border: 1px solid rgba(0, 0, 0, 0.06);
    border-radius: 3px;
    font-family: monospace;
}

.version {
    color: hsla(205, 32%, 46%, 0.4);
    font-size: 80%;
    margin: .5em auto;
    display: flex;
    flex-direction: column;
    text-align: center;
}

.version .repo {
    opacity: 0.1;
    padding: 4px;
}

.version .repo:hover {
    opacity: .8;
}

.hoverBorder {
    border-color: transparent;
}

.hoverBorder:hover {
    border-color: unset;
}

.ant-result {
    padding: 1em 2em;
}

.ant-table {
    white-space: nowrap;
}

.whiteSpaceDefault {
    white-space: normal;
}

<<<<<<< HEAD
.consumerGroupSuffix {
    opacity: 0.4;
}

=======
.consumerGroupCompleteID {
    white-space: normal;
    word-break: break-all;
}
.consumerGroupName {
    white-space: nowrap;
}
.consumerGroupSuffix {
    opacity: 0.4;
    white-space: nowrap;
}



>>>>>>> c9b59ff7
.groupLagDisplayLine {
    font-size: 85%;
    margin-bottom: .2em;
}

.groupLagDisplayLine:not(:last-child) {
    padding-bottom: 0.2em;
    border-bottom: 1px solid #eee;
}

.login {
    display: flex;
    place-content: center;
    place-items: center;
    height: 100vh;
    background: rgb(233, 233, 233);
    font-family: 'Quicksand', sans-serif;
}

.loginContainer {
    width: 970px;
    height: 600px;
    background: #fafafa;
    overflow: overlay;
    box-shadow: 8px 8px 16px 1px rgba(0, 0, 0, 0.15);
    border-radius: 4px;
    display: flex;
    font-size: 22px;
    line-height: 23px;
    /* or 107% */
    display: flex;
    align-items: center;
    color: #498FC2;
}

.loginContainerRight {
    height: 100%;
    display: flex;
    flex-direction: column;
    font-size: 11px;
    color: #fafafa;
    text-align: center;
    font-weight: 500;
    padding: 2rem 0;
}

.loginLeft {
    height: 100%;
    display: flex;
    flex-direction: column;
    justify-content: center;
    padding-left: 4rem;
}

.loginRight {
    position: relative;
    height: 100%;
    background: linear-gradient(338.72deg, #0a64a7 0%, #08273e 94.27%) no-repeat;
    opacity: 0.8;
    flex-grow: 1;
    /* background: url('assets/pattern.png') repeat-x;
    background-position: bottom; */
    /* background: linear-gradient(rgba(255, 255, 255, 0.5), rgba(255, 255, 255, 0.5)), url('assets/pattern.png') repeat; */
}

.loginRight::after {
    content: "";
    background: url('assets/pattern3.png') repeat-x 330px bottom;
    background-position-y: 115%;
    mix-blend-mode: hard-light;
    opacity: 35%;
    zoom: 80%;
    position: absolute;
    top: 0;
    left: 0;
    bottom: 0;
    right: 0;
    z-index: -1;
}

.loginLogo {
    color: #f5f5f5;
    font-size: 2rem;
    font-weight: 600;
    display: flex;
    place-items: center;
}

.loginButtonList {
    display: flex;
    place-content: center;
    place-items: center;
    margin-top: 1rem;
}

.loginSeperator {
    margin: 0rem 2rem;
    width: 1px;
    min-height: 100px;
    background: rgba(255, 255, 255, 0.287);
}

.loginButton2 {
    cursor: pointer;
    width: 130px;
    height: 85px;
    font-size: 1.5em;
    font-weight: bold;
    color: rgba(23, 23, 23);
    background: #3a618899;
    border-radius: 2px;
    display: flex;
    place-content: center;
    place-items: center;
    flex-direction: column;
}

.loginButton2 i {
    font-size: 28px;
    transition: all 0.3s cubic-bezier(0.18, 0.89, 0.32, 1.28);
}

.loginButton2:hover {
    color: #fff;
    background: hsla(5, 100%, 64%, 1);
    transition: all 0.3s cubic-bezier(0.18, 0.89, 0.32, 1.28);
}

.loginButton2:hover i {
    font-size: 45px;
    color: #fff;
    transition: all 0.3s cubic-bezier(0.18, 0.89, 0.32, 1.28);
}

.ant-menu.ant-menu-dark .ant-menu-item-selected, .ant-menu-submenu-popup.ant-menu-dark .ant-menu-item-selected {
    background-color: hsla(209, 72%, 59%, 0.68);
}

.ant-checkbox-checked .ant-checkbox-inner {
    background-color: hsla(209, 75%, 66%, 1);
    border-color: hsla(209, 50%, 55%, 1);
}

.ant-btn-primary {
    background-color: hsla(209, 66%, 55%, 1);
    border-color: transparent;
}

.ant-tabs-nav .ant-tabs-tab-active {
    color: hsla(206, 80%, 55%, 1);
    background: #00b9ff17;
}

.ant-tabs-ink-bar {
    background-color: hsla(209, 75%, 60%, 1);
}

button.ant-btn-circle>i.anticon:only-child {
    transform: translateY(-2px)
}

tr.tombstone {
    /* background: rgba(200, 200, 200, 0.09); */
    color: rgba(0, 0, 0, 0.25);
}

tr.tombstone .ant-table-row-expand-icon {
    display: none;
}

.kowlCard {
    margin: 0;
    margin-bottom: .75rem;
    padding: 1rem 1.5rem;
    background: #fff;
    border-radius: 2px;
    box-shadow: 0px 0px 1px 1px rgba(0, 0, 0, 0.02);
}

.avatarMenu {
    min-width: 150px;
}

.ant-tabs-nav {
    width: 100%;
}

.ant-tabs-nav>div {
    display: flex;
}

.ant-tabs-nav .ant-tabs-tab {
    flex: 1;
    text-align: center;
}

.overflowYOverlay {
    overflow-y: overlay;
}

/* tr td:nth-child(1) {
    padding-left: 30px !important;
}

tr td:nth-last-child(1) {
    padding-right: 30px !important;
} */

.ant-statistic {
    margin-right: 2rem;
}

.noSelect {
    user-select: none;
}

.iconButton {
    transition-duration: 0ms;
    transition-delay: 0ms;
}

tr button.ant-btn-link {
    opacity: 0;
}

tr:hover button.ant-btn-link {
    opacity: 1;
}

.ant-table-middle>.ant-table-content>.ant-table-body>table>.ant-table-tbody>tr>td.msgTableActionColumn {
    padding-left: 0;
}

.fill {
    width: 100%;
    height: 100%;
}

.roleTitle {
    font-size: 110%;
    font-weight: bold;
    border-bottom: solid 1px rgba(0, 0, 0, 0.1);
    margin-bottom: .5rem;
}

.ant-table.ant-table-middle .ant-table-thead>tr>th.ant-table-cell.ant-table-row-expand-icon-cell {
    padding: 0px;
}

.ant-table.ant-table-middle .ant-table-tbody>tr>td.ant-table-cell.ant-table-row-expand-icon-cell {
    padding: 0px;
}

.ant-table-expand-icon-col {
    width: 1px;
}

button.ant-table-row-expand-icon {
    margin-left: 12px;
<<<<<<< HEAD
=======
}

/* Fix: make it possible to configure column width */
td .ant-table-cell {
    word-wrap: break-word;
    word-break: break-all;
    white-space: normal;
>>>>>>> c9b59ff7
}<|MERGE_RESOLUTION|>--- conflicted
+++ resolved
@@ -319,12 +319,6 @@
     white-space: normal;
 }
 
-<<<<<<< HEAD
-.consumerGroupSuffix {
-    opacity: 0.4;
-}
-
-=======
 .consumerGroupCompleteID {
     white-space: normal;
     word-break: break-all;
@@ -339,7 +333,6 @@
 
 
 
->>>>>>> c9b59ff7
 .groupLagDisplayLine {
     font-size: 85%;
     margin-bottom: .2em;
@@ -599,8 +592,6 @@
 
 button.ant-table-row-expand-icon {
     margin-left: 12px;
-<<<<<<< HEAD
-=======
 }
 
 /* Fix: make it possible to configure column width */
@@ -608,5 +599,4 @@
     word-wrap: break-word;
     word-break: break-all;
     white-space: normal;
->>>>>>> c9b59ff7
 }