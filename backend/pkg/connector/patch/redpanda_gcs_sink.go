// Copyright 2023 Redpanda Data, Inc.
//
// Use of this software is governed by the Business Source License
// included in the file licenses/BSL.md
//
// As of the Change Date specified in that file, in accordance with
// the Business Source License, use of this software will be governed
// by the Apache License, Version 2.0

package patch

import (
	"regexp"
	"strings"

	"github.com/redpanda-data/console/backend/pkg/connector/model"
	"github.com/redpanda-data/console/backend/pkg/random"
)

// ConfigPatchRedpandaGCS is a config patch that includes changes that shall be applied to the
// Redpanda GCS Sink connector.
type ConfigPatchRedpandaGCS struct {
	ConfigurationKeySelector IncludeExcludeSelector
	ConnectorClassSelector   IncludeExcludeSelector
}

var _ ConfigPatch = (*ConfigPatchRedpandaGCS)(nil)

const formatOutputType = "format.output.type"

// NewConfigPatchRedpandaGCS returns a new Patch for the Redpanda GCS connector.
func NewConfigPatchRedpandaGCS() *ConfigPatchRedpandaGCS {
	return &ConfigPatchRedpandaGCS{
		ConfigurationKeySelector: IncludeExcludeSelector{
			Include: regexp.MustCompile(`.*`),
			Exclude: nil,
		},
		ConnectorClassSelector: IncludeExcludeSelector{
			Include: regexp.MustCompile(`com.redpanda.kafka.connect.gcs\..*`),
			Exclude: nil,
		},
	}
}

// IsMatch implements the ConfigPatch.IsMatch interface.
func (c *ConfigPatchRedpandaGCS) IsMatch(configKey, connectorClass string) bool {
	return c.ConfigurationKeySelector.IsMatch(configKey) && c.ConnectorClassSelector.IsMatch(connectorClass)
}

// PatchDefinition implements the ConfigPatch.PatchDefinition interface.
func (*ConfigPatchRedpandaGCS) PatchDefinition(d model.ConfigDefinition, _ string) model.ConfigDefinition {
	// Misc patches
	switch d.Definition.Name {
	case "gcs.credentials.json":
		d.SetDocumentation("")
	case keyConverter:
		d.SetDefaultValue("org.apache.kafka.connect.converters.ByteArrayConverter")
	case valueConverter:
		d.SetDefaultValue("org.apache.kafka.connect.converters.ByteArrayConverter")
	case formatOutputType:
		d.SetDisplayName("GCS file format").
<<<<<<< HEAD
			SetDocumentation("Format of the key coming from the Kafka topic").
=======
			SetDocumentation("Format of the key coming from the Redpanda topic").
>>>>>>> 9d392510
			SetComponentType(model.ComponentRadioGroup)
	case "file.compression.type":
		d.SetDisplayName("Output file compression").
			SetComponentType(model.ComponentRadioGroup)
	case "format.output.fields":
		d.SetDisplayName("Output fields")
	case "format.output.fields.value.encoding":
		d.SetDisplayName("Value field encoding").
			SetComponentType(model.ComponentRadioGroup)
	case "format.output.envelope":
		d.SetDisplayName("Envelope for primitives")
	case "file.max.records":
		d.SetDisplayName("Max records per file")
	case name:
		d.SetDefaultValue("gcs-connector-" + strings.ToLower(random.String(4)))

	// Below properties will be grouped into "Error Handling"
	case errorsRetryTimeout:
		d.SetDisplayName("Retry timeout")
	case "kafka.retry.backoff.ms":
		d.SetDisplayName("Retry back-off").
			SetDocumentation("Retry backoff in milliseconds. Useful for performing recovery in case " +
				"of transient exceptions. Maximum value is 86400000 (24 hours)")
	}

	// Importance Patches
	switch d.Definition.Name {
	case formatOutputType:
		d.SetImportance(model.ConfigDefinitionImportanceHigh)
	case configActionReload:
		d.SetImportance(model.ConfigDefinitionImportanceLow)
	case "avro.codec":
		d.SetComponentType(model.ComponentRadioGroup).
			SetDocumentation("The Avro compression codec to be used for Avro output files").
			AddRecommendedValueWithMetadata("null", "uncompressed").
			AddRecommendedValueWithMetadata("deflate", "deflate").
			AddRecommendedValueWithMetadata("snappy", "snappy").
			AddRecommendedValueWithMetadata("bzip2", "bzip2").
			SetDefaultValue("null")
	}

	return d
}<|MERGE_RESOLUTION|>--- conflicted
+++ resolved
@@ -59,11 +59,7 @@
 		d.SetDefaultValue("org.apache.kafka.connect.converters.ByteArrayConverter")
 	case formatOutputType:
 		d.SetDisplayName("GCS file format").
-<<<<<<< HEAD
-			SetDocumentation("Format of the key coming from the Kafka topic").
-=======
 			SetDocumentation("Format of the key coming from the Redpanda topic").
->>>>>>> 9d392510
 			SetComponentType(model.ComponentRadioGroup)
 	case "file.compression.type":
 		d.SetDisplayName("Output file compression").
