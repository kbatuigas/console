--- conflicted
+++ resolved
@@ -41,16 +41,11 @@
 
 // PartitionLag describes the kafka lag for a partition for a single consumer group
 type PartitionLag struct {
-<<<<<<< HEAD
-	PartitionID int32 `json:"partitionId"`
-	Offset      int64 `json:"offset"`
-	Lag         int64 `json:"lag"`
-=======
 	// Error will be set when the high water mark could not be fetched
 	Error       string `json:"error,omitempty"`
 	PartitionID int32  `json:"partitionId"`
+	Offset      int64  `json:"offset"`
 	Lag         int64  `json:"lag"`
->>>>>>> 9507d8a6
 }
 
 // convertOffsets returns a map where the key is the topic name
