--- conflicted
+++ resolved
@@ -2,8 +2,9 @@
 
 import (
 	"fmt"
+	"time"
+
 	"github.com/go-resty/resty/v2"
-	"time"
 )
 
 // Client that talks to the (Confluent) Schema Registry via REST
@@ -270,12 +271,8 @@
 	}
 
 	if res.IsError() {
-<<<<<<< HEAD
-		return fmt.Errorf("response is an error. Status: %d", res.StatusCode())
-=======
 		body := string(res.Body())
 		return fmt.Errorf("response is an error. Status: %d - %s", res.StatusCode(), body)
->>>>>>> cb91c7c8
 	}
 
 	return nil
